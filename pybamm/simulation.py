--- conflicted
+++ resolved
@@ -94,8 +94,6 @@
         else:
             self.set_up_experiment(model, experiment)
 
-<<<<<<< HEAD
-=======
         self.geometry = geometry or self.model.default_geometry
         self._submesh_types = submesh_types or self.model.default_submesh_types
         self._var_pts = var_pts or self.model.default_var_pts
@@ -103,7 +101,6 @@
         self._solver = solver or self.model.default_solver
         self._quick_plot_vars = quick_plot_vars
 
->>>>>>> 282ff825
         self.reset(update_model=False)
 
         # ignore runtime warnings in notebooks
@@ -396,15 +393,6 @@
                     t_end = 3600
                 t_eval = np.linspace(0, t_end, 100)
 
-<<<<<<< HEAD
-        self.t_eval = t_eval
-        self._solution = solver.solve(
-            self.built_model,
-            t_eval,
-            external_variables=external_variables,
-            inputs=inputs,
-        )
-=======
             self.t_eval = t_eval
             self._solution = solver.solve(self.built_model, t_eval, inputs=inputs)
 
@@ -452,7 +440,6 @@
                     timer.format(timer.time())
                 )
             )
->>>>>>> 282ff825
 
     def step(
         self, dt, solver=None, npts=2, external_variables=None, inputs=None, save=True
@@ -485,27 +472,6 @@
         if solver is None:
             solver = self.solver
 
-<<<<<<< HEAD
-        if save is False:
-            # Don't pass previous solution
-            self._solution = solver.step(
-                None,
-                self.built_model,
-                dt,
-                npts=npts,
-                external_variables=external_variables,
-                inputs=inputs,
-            )
-        else:
-            self._solution = solver.step(
-                self._solution,
-                self.built_model,
-                dt,
-                npts=npts,
-                external_variables=external_variables,
-                inputs=inputs,
-            )
-=======
         self._solution = solver.step(
             self._solution,
             self.built_model,
@@ -515,7 +481,6 @@
             inputs=inputs,
             save=save,
         )
->>>>>>> 282ff825
 
     def get_variable_array(self, *variables):
         """
