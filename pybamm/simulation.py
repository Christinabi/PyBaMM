--- conflicted
+++ resolved
@@ -87,18 +87,6 @@
         self.parameter_values = parameter_values or model.default_parameter_values
 
         if experiment is None:
-<<<<<<< HEAD
-            self.operating_mode = "without experiment"
-            if C_rate:
-                self.C_rate = C_rate
-                self._parameter_values.update(
-                    {
-                        "Current function [A]": self.C_rate
-                        * self._parameter_values["Cell capacity [A.h]"]
-                    }
-                )
-            self._unprocessed_model = model
-=======
             # Check to see if the current is provided as data (i.e. drive cycle)
             current = self._parameter_values.get("Current function [A]")
             if isinstance(current, tuple):
@@ -113,7 +101,6 @@
                             * self._parameter_values["Cell capacity [A.h]"]
                         }
                     )
->>>>>>> 0077553d
             self.model = model
         else:
             self.set_up_experiment(model, experiment)
