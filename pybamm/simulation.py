--- conflicted
+++ resolved
@@ -71,11 +71,6 @@
         self._solver = solver or self._model.default_solver
         self._quick_plot_vars = quick_plot_vars
 
-<<<<<<< HEAD
-        self._made_first_step = False
-
-        self.reset(update_model=False)
-=======
         self.C_rate = C_rate
         if self.C_rate:
             self._parameter_values.update({"C-rate": self.C_rate})
@@ -87,7 +82,6 @@
             import warnings
 
             warnings.filterwarnings("ignore")
->>>>>>> ffd0d379
 
     def set_defaults(self):
         """
@@ -107,18 +101,13 @@
         A method to reset a simulation back to its unprocessed state.
         """
         if update_model:
-<<<<<<< HEAD
-            self.model = self._model_class(self._model_options)
-=======
             self.model = self.model.new_copy(self._model_options)
->>>>>>> ffd0d379
         self.geometry = copy.deepcopy(self._unprocessed_geometry)
         self._model_with_set_params = None
         self._built_model = None
         self._mesh = None
         self._disc = None
         self._solution = None
-        self._made_first_step = False
 
     def set_parameters(self):
         """
@@ -215,13 +204,9 @@
             inputs=inputs,
         )
 
-<<<<<<< HEAD
-    def step(self, dt, solver=None, external_variables=None, save=True):
-=======
     def step(
         self, dt, solver=None, npts=2, external_variables=None, inputs=None, save=True
     ):
->>>>>>> ffd0d379
         """
         A method to step the model forward one timestep. This method will
         automatically build and set the model parameters if not already done so.
@@ -232,22 +217,16 @@
             The timestep over which to step the solution
         solver : :class:`pybamm.BaseSolver`
             The solver to use to solve the model.
-<<<<<<< HEAD
-=======
         npts : int, optional
             The number of points at which the solution will be returned during
             the step dt. default is 2 (returns the solution at t0 and t0 + dt).
->>>>>>> ffd0d379
         external_variables : dict
             A dictionary of external variables and their corresponding
             values at the current time. The variables must correspond to
             the variables that would normally be found by solving the
             submodels that have been made external.
-<<<<<<< HEAD
-=======
         inputs : dict, optional
             Any input parameters to pass to the model when solving
->>>>>>> ffd0d379
         save : bool
             Turn on to store the solution of all previous timesteps
         """
@@ -256,32 +235,6 @@
         if solver is None:
             solver = self.solver
 
-<<<<<<< HEAD
-        solution = solver.step(
-            self.built_model, dt, external_variables=external_variables
-        )
-
-        if save is False or self._made_first_step is False:
-            self._solution = solution
-        elif self._solution.t[-1] == solution.t[-1]:
-            pass
-        else:
-            self._update_solution(solution)
-
-        self._made_first_step = True
-
-    def _update_solution(self, solution):
-
-        self._solution.set_up_time += solution.set_up_time
-        self._solution.solve_time += solution.solve_time
-        self._solution.t = np.append(self._solution.t, solution.t[-1])
-        self._solution.t_event = solution.t_event
-        self._solution.termination = solution.termination
-        self._solution.y = np.concatenate(
-            [self._solution.y, solution.y[:, -1][:, np.newaxis]], axis=1
-        )
-        self._solution.y_event = solution.y_event
-=======
         if save is False:
             # Don't pass previous solution
             self._solution = solver.step(
@@ -301,7 +254,6 @@
                 external_variables=external_variables,
                 inputs=inputs,
             )
->>>>>>> ffd0d379
 
     def get_variable_array(self, *variables):
         """
@@ -332,11 +284,7 @@
         else:
             return tuple(variable_arrays)
 
-<<<<<<< HEAD
-    def plot(self, quick_plot_vars=None):
-=======
     def plot(self, quick_plot_vars=None, testing=False):
->>>>>>> ffd0d379
         """
         A method to quickly plot the outputs of the simulation.
 
