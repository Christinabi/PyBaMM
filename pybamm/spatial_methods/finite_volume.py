#
# Finite Volume discretisation class
#
import pybamm

from scipy.sparse import (
    diags,
    eye,
    kron,
    csr_matrix,
    vstack,
    hstack,
    lil_matrix,
    coo_matrix,
)
import autograd.numpy as np
from autograd.builtins import isinstance


class FiniteVolume(pybamm.SpatialMethod):
    """
    A class which implements the steps specific to the finite volume method during
    discretisation.

    For broadcast and mass_matrix, we follow the default behaviour from SpatialMethod.

    Parameters
    ----------
    mesh : :class:`pybamm.Mesh`
        Contains all the submeshes for discretisation

    **Extends:"": :class:`pybamm.SpatialMethod`
    """

    def __init__(self, mesh):
        super().__init__(mesh)
        # add npts_for_broadcast to mesh domains for this particular discretisation
        for dom in mesh.keys():
            for i in range(len(mesh[dom])):
                mesh[dom][i].npts_for_broadcast = mesh[dom][i].npts

    def spatial_variable(self, symbol):
        """
        Creates a discretised spatial variable compatible with
        the FiniteVolume method.

        Parameters
        -----------
        symbol : :class:`pybamm.SpatialVariable`
            The spatial variable to be discretised.

        Returns
        -------
        :class:`pybamm.Vector`
            Contains the discretised spatial variable
        """
        # for finite volume we use the cell centres
        symbol_mesh = self.mesh.combine_submeshes(*symbol.domain)
        return pybamm.Vector(symbol_mesh[0].nodes, domain=symbol.domain)

    def gradient(self, symbol, discretised_symbol, boundary_conditions):
        """Matrix-vector multiplication to implement the gradient operator.
        See :meth:`pybamm.SpatialMethod.gradient`
        """
        # Discretise symbol
        domain = symbol.domain

        # Add boundary conditions, if defined
        if symbol.id in boundary_conditions:
            bcs = boundary_conditions[symbol.id]
            # add ghost nodes
            discretised_symbol = self.add_ghost_nodes(
                symbol, discretised_symbol, bcs
            )
            # edit domain
            domain = (
                [domain[0] + "_left ghost cell"]
                + domain
                + [domain[-1] + "_right ghost cell"]
            )

        # note in 1D spherical grad and normal grad are the same
        gradient_matrix = self.gradient_matrix(domain)

        out = gradient_matrix @ discretised_symbol
        return out

    def gradient_matrix(self, domain):
        """
        Gradient matrix for finite volumes in the appropriate domain.
        Equivalent to grad(y) = (y[1:] - y[:-1])/dx

        Parameters
        ----------
        domain : list
            The domain(s) in which to compute the gradient matrix

        Returns
        -------
        :class:`pybamm.Matrix`
            The (sparse) finite volume gradient matrix for the domain
        """
        # Create appropriate submesh by combining submeshes in domain
        submesh_list = self.mesh.combine_submeshes(*domain)

        # can just use 1st entry of list to obtain the point etc
        submesh = submesh_list[0]

        # Create 1D matrix using submesh
        n = submesh.npts
        e = 1 / submesh.d_nodes
        sub_matrix = diags([-e, e], [0, 1], shape=(n - 1, n))

        # second dim length
        second_dim_len = len(submesh_list)

        # generate full matrix from the submatrix
        # Convert to csr_matrix so that we can take the index (row-slicing), which is
        # not supported by the default kron format
        # Note that this makes column-slicing inefficient, but this should not be an
        # issue
        matrix = csr_matrix(kron(eye(second_dim_len), sub_matrix))

        return pybamm.Matrix(matrix)

    def divergence(self, symbol, discretised_symbol, boundary_conditions):
        """Matrix-vector multiplication to implement the divergence operator.
        See :meth:`pybamm.SpatialMethod.divergence`
        """
        domain = symbol.domain
        submesh_list = self.mesh.combine_submeshes(*domain)

        divergence_matrix = self.divergence_matrix(domain)

        # check for particle domain
        if submesh_list[0].coord_sys == "spherical polar":
            second_dim = len(submesh_list)
            edges = submesh_list[0].edges

            # create np.array of repeated submesh[0].nodes
            r_numpy = np.kron(np.ones(second_dim), submesh_list[0].nodes)
            r_edges_numpy = np.kron(np.ones(second_dim), edges)

            r = pybamm.Vector(r_numpy)
            r_edges = pybamm.Vector(r_edges_numpy)

            out = (1 / (r ** 2)) * (
                divergence_matrix @ ((r_edges ** 2) * discretised_symbol)
            )
        else:
            out = divergence_matrix @ discretised_symbol

        return out

    def divergence_matrix(self, domain):
        """
        Divergence matrix for finite volumes in the appropriate domain.
        Equivalent to div(N) = (N[1:] - N[:-1])/dx

        Parameters
        ----------
        domain : list
            The domain(s) in which to compute the divergence matrix

        Returns
        -------
        :class:`pybamm.Matrix`
            The (sparse) finite volume divergence matrix for the domain
        """
        # Create appropriate submesh by combining submeshes in domain
        submesh_list = self.mesh.combine_submeshes(*domain)

        # can just use 1st entry of list to obtain the point etc
        submesh = submesh_list[0]
        e = 1 / submesh.d_edges

        # Create matrix using submesh
        n = submesh.npts + 1
        sub_matrix = diags([-e, e], [0, 1], shape=(n - 1, n))

        # repeat matrix for each node in secondary dimensions
        second_dim_len = len(submesh_list)
        # generate full matrix from the submatrix
        # Convert to csr_matrix so that we can take the index (row-slicing), which is
        # not supported by the default kron format
        # Note that this makes column-slicing inefficient, but this should not be an
        # issue
        matrix = csr_matrix(kron(eye(second_dim_len), sub_matrix))
        return pybamm.Matrix(matrix)

    def integral(self, domain, symbol, discretised_symbol):
        """Vector-vector dot product to implement the integral operator. """
        # Calculate integration vector
        integration_vector = self.definite_integral_matrix(domain)

        # Check for spherical domains
        submesh_list = self.mesh.combine_submeshes(*symbol.domain)
        if submesh_list[0].coord_sys == "spherical polar":
            second_dim = len(submesh_list)
            r_numpy = np.kron(np.ones(second_dim), submesh_list[0].nodes)
            r = pybamm.Vector(r_numpy)
            out = 4 * np.pi ** 2 * integration_vector @ (discretised_symbol * r)
        else:
            out = integration_vector @ discretised_symbol
        out.domain = []

        return out

<<<<<<< HEAD
    def definite_integral_vector(self, domain, vector_type="row"):
=======
    def definite_integral_matrix(self, domain):
>>>>>>> 7b969d70
        """
        Vector for finite-volume implementation of the definite integral

        .. math::
            I = \\int_{a}^{b}\\!f(s)\\,ds

        for where :math:`a` and :math:`b` are the left-hand and right-hand boundaries of
        the domain respectively

        Parameters
        ----------
        domain : list
            The domain(s) of integration
        vector_type : str, optional
            Whether to return a row or column vector (defualt is row)

        Returns
        -------
        :class:`pybamm.Matrix`
            The finite volume integral matrix for the domain
        """
        # Create appropriate submesh by combining submeshes in domain
        submesh_list = self.mesh.combine_submeshes(*domain)

<<<<<<< HEAD
        # Create vector of ones using submesh
        vector = np.array([])
        for submesh in submesh_list:
            vector = np.append(vector, submesh.d_edges * np.ones_like(submesh.nodes))
        if vector_type == "row":
            return pybamm.Matrix(vector[np.newaxis, :])
        elif vector_type == "column":
            return pybamm.Matrix(vector[:, np.newaxis])
=======
        # Create vector of ones for primary domain submesh
        submesh = submesh_list[0]
        vector = submesh.d_edges * np.ones_like(submesh.nodes)

        # repeat matrix for each node in secondary dimensions
        second_dim_len = len(submesh_list)
        # generate full matrix from the submatrix
        # Convert to csr_matrix so that we can take the index (row-slicing), which is
        # not supported by the default kron format
        # Note that this makes column-slicing inefficient, but this should not be an
        # issue
        matrix = csr_matrix(kron(eye(second_dim_len), vector))
        return pybamm.Matrix(matrix)
>>>>>>> 7b969d70

    def indefinite_integral(self, domain, symbol, discretised_symbol):
        """Implementation of the indefinite integral operator. """

        # Different integral matrix depending on whether the integrand evaluates on
        # edges or nodes
        if symbol.evaluates_on_edges():
            integration_matrix = self.indefinite_integral_matrix_edges(domain)
        else:
            integration_matrix = self.indefinite_integral_matrix_nodes(domain)

        # Don't need to check for spherical domains as spherical polars
        # only change the diveregence (symbols here have grad and no div)
        out = integration_matrix @ discretised_symbol

        out.domain = domain

        return out

    def indefinite_integral_matrix_edges(self, domain):
        """
        Matrix for finite-volume implementation of the indefinite integral where the
        integrand is evaluated on mesh edges

        .. math::
            F(x) = \\int_0^x\\!f(u)\\,du

        The indefinite integral must satisfy the following conditions:

        - :math:`F(0) = 0`
        - :math:`f(x) = \\frac{dF}{dx}`

        or, in discrete form,

        - `BoundaryValue(F, "left") = 0`, i.e. :math:`3*F_0 - F_1 = 0`
        - :math:`f_{i+1/2} = (F_{i+1} - F_i) / dx_{i+1/2}`

        Hence we must have

        - :math:`F_0 = du_{1/2} * f_{1/2} / 2`
        - :math:`F_{i+1} = F_i + du * f_{i+1/2}`

        Note that :math:`f_{-1/2}` and :math:`f_{n+1/2}` are included in the discrete
        integrand vector `f`, so we add a column of zeros at each end of the
        indefinite integral matrix to ignore these.

        Parameters
        ----------
        domain : list
            The domain(s) of integration

        Returns
        -------
        :class:`pybamm.Matrix`
            The finite volume integral matrix for the domain
        """

        # Create appropriate submesh by combining submeshes in domain
        submesh_list = self.mesh.combine_submeshes(*domain)
        submesh = submesh_list[0]
        n = submesh.npts
        sec_pts = len(submesh_list)

        du_n = submesh.d_nodes
        du_entries = [du_n] * (n - 1)
        offset = -np.arange(1, n, 1)
        main_integral_matrix = diags(du_entries, offset, shape=(n, n - 1))
        bc_offset_matrix = lil_matrix((n, n - 1))
        bc_offset_matrix[:, 0] = du_n[0] / 2
        sub_matrix = main_integral_matrix + bc_offset_matrix
        # add a column of zeros at each end
        zero_col = csr_matrix((n, 1))
        sub_matrix = hstack([zero_col, sub_matrix, zero_col])
        # Convert to csr_matrix so that we can take the index (row-slicing), which is
        # not supported by the default kron format
        # Note that this makes column-slicing inefficient, but this should not be an
        # issue
        matrix = csr_matrix(kron(eye(sec_pts), sub_matrix))

        return pybamm.Matrix(matrix)

    def internal_neumann_condition(
        self, left_symbol_disc, right_symbol_disc, left_mesh, right_mesh
    ):
        """
        A method to find the internal neumann conditions between two symbols
        on adjacent subdomains.

        Parameters
        ----------
        left_symbol_disc : :class:`pybamm.Symbol`
            The discretised symbol on the left subdomain
        right_symbol_disc : :class:`pybamm.Symbol`
            The discretised symbol on the right subdomain
        left_mesh : list
            The mesh on the left subdomain
        right_mesh : list
            The mesh on the right subdomain
        """

        left_npts = left_mesh[0].npts
        right_npts = right_mesh[0].npts

        sec_pts = len(left_mesh)

        if sec_pts != len(right_mesh):
            raise pybamm.DomainError(
                """Number of secondary points in subdomains do not match"""
            )

        left_sub_matrix = np.zeros((1, left_npts))
        left_sub_matrix[0][left_npts - 1] = 1
        left_matrix = pybamm.Matrix(csr_matrix(kron(eye(sec_pts), left_sub_matrix)))

        right_sub_matrix = np.zeros((1, right_npts))
        right_sub_matrix[0][0] = 1
        right_matrix = pybamm.Matrix(csr_matrix(kron(eye(sec_pts), right_sub_matrix)))

        right_copy = right_symbol_disc.new_copy()
        left_copy = left_symbol_disc.new_copy()
        right_copy.domain = []
        left_copy.domain = []
        dy = right_matrix @ right_copy - left_matrix @ left_copy
        dx = right_mesh[0].nodes[0] - left_mesh[0].nodes[-1]

        return dy / dx

    def indefinite_integral_matrix_nodes(self, domain):
        """
        Matrix for finite-volume implementation of the indefinite integral where the
        integrand is evaluated on mesh nodes.
        This is just a straightforward cumulative sum of the integrand

        Parameters
        ----------
        domain : list
            The domain(s) of integration

        Returns
        -------
        :class:`pybamm.Matrix`
            The finite volume integral matrix for the domain
        """

        # Create appropriate submesh by combining submeshes in domain
        submesh_list = self.mesh.combine_submeshes(*domain)
        submesh = submesh_list[0]
        n = submesh.npts
        sec_pts = len(submesh_list)

        du_n = submesh.d_edges
        du_entries = [du_n] * (n)
        offset = -np.arange(1, n + 1, 1)
        sub_matrix = diags(du_entries, offset, shape=(n + 1, n))
        # Convert to csr_matrix so that we can take the index (row-slicing), which is
        # not supported by the default kron format
        # Note that this makes column-slicing inefficient, but this should not be an
        # issue
        matrix = csr_matrix(kron(eye(sec_pts), sub_matrix))

        return pybamm.Matrix(matrix)

    def add_ghost_nodes(self, symbol, discretised_symbol, bcs):
        """
        Add ghost nodes to a symbol.

        For Dirichlet bcs, for a boundary condition "y = a at the left-hand boundary",
        we concatenate a ghost node to the start of the vector y with value "2*a - y1"
        where y1 is the value of the first node.
        Similarly for the right-hand boundary condition.

        For Dirichlet bcs, for a boundary condition "y = a at the left-hand boundary",
        we concatenate a ghost node to the start of the vector y with value "2*a - y1"
        where y1 is the value of the first node.
        Similarly for the right-hand boundary condition.

        For Neumann bcs, for a boundary condition "dy/dx = b at the left-hand boundary",
        we concatenate a ghost node to the start of the vector y with value "b*h + y1"
        where y1 is the value of the first node and h is the mesh size.
        Similarly for the right-hand boundary condition.

        Parameters
        ----------
        domain : list of strings
            The domain of the symbol for which to add ghost nodes
        bcs : dict of tuples (:class:`pybamm.Scalar`, str)
            Dictionary (with keys "left" and "right") of boundary conditions. Each
            boundary condition consists of a value and a flag indicating its type
            (e.g. "Dirichlet")

        Returns
        -------
        :class:`pybamm.Symbol` (shape (n+2, n))
            `Matrix @ discretised_symbol + bcs_vector`. When evaluated, this gives the
            discretised_symbol, with appropriate ghost nodes concatenated at each end.

        """
        # get relevant grid points
        submesh_list = self.mesh.combine_submeshes(*symbol.domain)

        # Prepare sizes and empty bcs_vector
        n = submesh_list[0].npts
        sec_pts = len(submesh_list)

        bcs_vector = pybamm.Vector(np.array([]))  # starts empty

        lbc_value, lbc_type = bcs["left"]
        rbc_value, rbc_type = bcs["right"]

        for i in range(sec_pts):
            if lbc_value.evaluates_to_number():
                lbc_i = lbc_value
            else:
                lbc_i = lbc_value[i]
            if rbc_value.evaluates_to_number():
                rbc_i = rbc_value
            else:
                rbc_i = rbc_value[i]
            if lbc_type == "Dirichlet":
                left_ghost_constant = 2 * lbc_i
            elif lbc_type == "Neumann":
                dx = 2 * (submesh_list[0].nodes[0] - submesh_list[0].edges[0])
                left_ghost_constant = -dx * lbc_i
            else:
                raise ValueError(
                    "boundary condition must be Dirichlet or Neumann, not '{}'".format(
                        lbc_type
                    )
                )
            if rbc_type == "Dirichlet":
                right_ghost_constant = 2 * rbc_i
            elif rbc_type == "Neumann":
                dx = 2 * (submesh_list[0].edges[-1] - submesh_list[0].nodes[-1])
                right_ghost_constant = dx * rbc_i
            else:
                raise ValueError(
                    "boundary condition must be Dirichlet or Neumann, not '{}'".format(
                        rbc_type
                    )
                )
            # concatenate
            bcs_vector = pybamm.NumpyConcatenation(
                bcs_vector,
                left_ghost_constant,
                pybamm.Vector(np.zeros(n)),
                right_ghost_constant,
            )

        # Make matrix to calculate ghost nodes
        bc_factors = {"Dirichlet": -1, "Neumann": 1}
        left_factor = bc_factors[lbc_type]
        right_factor = bc_factors[rbc_type]
        # coo_matrix takes inputs (data, (row, col)) and puts data[i] at the point
        # (row[i], col[i]) for each index of data.
        left_ghost_vector = coo_matrix(([left_factor], ([0], [0])), shape=(1, n))
        right_ghost_vector = coo_matrix(([right_factor], ([0], [n - 1])), shape=(1, n))
        sub_matrix = vstack([left_ghost_vector, eye(n), right_ghost_vector])

        # repeat matrix for secondary dimensions
        # Convert to csr_matrix so that we can take the index (row-slicing), which is
        # not supported by the default kron format
        # Note that this makes column-slicing inefficient, but this should not be an
        # issue
        matrix = csr_matrix(kron(eye(sec_pts), sub_matrix))

        return pybamm.Matrix(matrix) @ discretised_symbol + bcs_vector

    def boundary_value_or_flux(self, symbol, discretised_child):
        """
        Uses linear extrapolation to get the boundary value or flux of a variable in the
        Finite Volume Method.

        See :meth:`pybamm.SpatialMethod.boundary_value`
        """

        # Find the number of submeshes
        submesh_list = self.mesh.combine_submeshes(*discretised_child.domain)

        prim_pts = submesh_list[0].npts
        sec_pts = len(submesh_list)

        # Create submatrix to compute boundary values or fluxes
        if isinstance(symbol, pybamm.BoundaryValue):
            if symbol.side == "left":
                sub_matrix = csr_matrix(
                    ([1.5, -0.5], ([0, 0], [0, 1])), shape=(1, prim_pts)
                )
            elif symbol.side == "right":
                sub_matrix = csr_matrix(
                    ([-0.5, 1.5], ([0, 0], [prim_pts - 2, prim_pts - 1])),
                    shape=(1, prim_pts),
                )
        elif isinstance(symbol, pybamm.BoundaryFlux):
            if symbol.side == "left":
                dx = submesh_list[0].d_nodes[0]
                sub_matrix = (1 / dx) * csr_matrix(
                    ([-1, 1], ([0, 0], [0, 1])), shape=(1, prim_pts)
                )
            elif symbol.side == "right":
                dx = submesh_list[0].d_nodes[-1]
                sub_matrix = (1 / dx) * csr_matrix(
                    ([-1, 1], ([0, 0], [prim_pts - 2, prim_pts - 1])),
                    shape=(1, prim_pts),
                )

        # Generate full matrix from the submatrix
        # Convert to csr_matrix so that we can take the index (row-slicing), which is
        # not supported by the default kron format
        # Note that this makes column-slicing inefficient, but this should not be an
        # issue
        matrix = csr_matrix(kron(eye(sec_pts), sub_matrix))

        # Return boundary value with domain given by symbol
        boundary_value = pybamm.Matrix(matrix) @ discretised_child
        boundary_value.domain = symbol.domain

        return boundary_value

    def process_binary_operators(self, bin_op, left, right, disc_left, disc_right):
        """Discretise binary operators in model equations.  Performs appropriate
        averaging of diffusivities if one of the children is a gradient operator, so
        that discretised sizes match up.

        Parameters
        ----------
        bin_op : :class:`pybamm.BinaryOperator`
            Binary operator to discretise
        left : :class:`pybamm.Symbol`
            The left child of `bin_op`
        right : :class:`pybamm.Symbol`
            The right child of `bin_op`
        disc_left : :class:`pybamm.Symbol`
            The discretised left child of `bin_op`
        disc_right : :class:`pybamm.Symbol`
            The discretised right child of `bin_op`
        Returns
        -------
        :class:`pybamm.BinaryOperator`
            Discretised binary operator

        """
        # Post-processing to make sure discretised dimensions match
        left_evaluates_on_edges = left.evaluates_on_edges()
        right_evaluates_on_edges = right.evaluates_on_edges()

        # inner product takes fluxes from edges to nodes
        if isinstance(bin_op, pybamm.Inner):
            if left_evaluates_on_edges:
                disc_left = self.edge_to_node(disc_left)
            if right_evaluates_on_edges:
                disc_right = self.edge_to_node(disc_right)

        # If neither child evaluates on edges, or both children have gradients,
        # no need to do any averaging
        elif left_evaluates_on_edges == right_evaluates_on_edges:
            pass
        # If only left child evaluates on edges, map right child onto edges
        elif left_evaluates_on_edges and not right_evaluates_on_edges:
            disc_right = self.node_to_edge(disc_right)
        # If only right child evaluates on edges, map left child onto edges
        elif right_evaluates_on_edges and not left_evaluates_on_edges:
            disc_left = self.node_to_edge(disc_left)
        # Return new binary operator with appropriate class
        out = bin_op.__class__(disc_left, disc_right)
        return out

    def concatenation(self, disc_children):
        """Discrete concatenation, taking `edge_to_node` for children that evaluate on
        edges.
        See :meth:`pybamm.SpatialMethod.concatenation`
        """
        for idx, child in enumerate(disc_children):
            n_nodes = sum(
                len(mesh.nodes) for mesh in self.mesh.combine_submeshes(*child.domain)
            )
            n_edges = sum(
                len(mesh.edges) for mesh in self.mesh.combine_submeshes(*child.domain)
            )
            child_size = child.size
            if child_size != n_nodes:
                # Average any children that evaluate on the edges (size n_edges) to
                # evaluate on nodes instead, so that concatenation works properly
                if child_size == n_edges:
                    disc_children[idx] = self.edge_to_node(child)
                else:
                    raise pybamm.ShapeError(
                        """
                        child must have size n_nodes (number of nodes in the mesh)
                        or n_edges (number of edges in the mesh)
                        """
                    )
        return pybamm.DomainConcatenation(disc_children, self.mesh)

    def edge_to_node(self, discretised_symbol):
        """
        Convert a discretised symbol evaluated on the cell edges to a discretised symbol
        evaluated on the cell nodes.
        See :meth:`pybamm.FiniteVolume.shift`
        """
        return self.shift(discretised_symbol, "edge to node")

    def node_to_edge(self, discretised_symbol):
        """
        Convert a discretised symbol evaluated on the cell nodes to a discretised symbol
        evaluated on the cell edges.
        See :meth:`pybamm.FiniteVolume.shift`
        """
        return self.shift(discretised_symbol, "node to edge")

    def shift(self, discretised_symbol, shift_key):
        """
        Convert a discretised symbol evaluated at edges/nodes, to a discretised symbol
        evaluated at nodes/edges.
        For now we just take the arithemtic mean, though it may be better to take the
        harmonic mean based on [1].

        [1] Recktenwald, Gerald. "The control-volume finite-difference approximation to
        the diffusion equation." (2012).

        Parameters
        ----------
        discretised_symbol : :class:`pybamm.Symbol`
            Symbol to be averaged. When evaluated, this symbol returns either a scalar
            or an array of shape (n,) or (n+1,), where n is the number of points in the
            mesh for the symbol's domain (n = self.mesh[symbol.domain].npts)
        shift_key : str
            Whether to shift from nodes to edges ("node to edge"), or from edges to
            nodes ("edge to node")

        Returns
        -------
        :class:`pybamm.Symbol`
            Averaged symbol. When evaluated, this returns either a scalar or an array of
            shape (n+1,) (if `shift_key = "node to edge"`) or (n,) (if
            `shift_key = "edge to node"`)
        """

        def arithmetic_mean(array):
            """Calculate the arithmetic mean of an array using matrix multiplication"""
            # Create appropriate submesh by combining submeshes in domain
            submesh_list = self.mesh.combine_submeshes(*array.domain)

            # Can just use 1st entry of list to obtain the point etc
            submesh = submesh_list[0]

            # Create 1D matrix using submesh
            n = submesh.npts

            if shift_key == "node to edge":
                sub_matrix_left = csr_matrix(
                    ([1.5, -0.5], ([0, 0], [0, 1])), shape=(1, n)
                )
                sub_matrix_center = diags([0.5, 0.5], [0, 1], shape=(n - 1, n))
                sub_matrix_right = csr_matrix(
                    ([-0.5, 1.5], ([0, 0], [n - 2, n - 1])), shape=(1, n)
                )
                sub_matrix = vstack(
                    [sub_matrix_left, sub_matrix_center, sub_matrix_right]
                )
            elif shift_key == "edge to node":
                sub_matrix = diags([0.5, 0.5], [0, 1], shape=(n, n + 1))
            else:
                raise ValueError("shift key '{}' not recognised".format(shift_key))
            # Second dimension length
            second_dim_len = len(submesh_list)

            # Generate full matrix from the submatrix
            # Convert to csr_matrix so that we can take the index (row-slicing), which
            # is not supported by the default kron format
            # Note that this makes column-slicing inefficient, but this should not be an
            # issue
            matrix = csr_matrix(kron(eye(second_dim_len), sub_matrix))

            return pybamm.Matrix(matrix) @ array

        # If discretised_symbol evaluates to number there is no need to average
        if discretised_symbol.evaluates_to_number():
            out = discretised_symbol
        else:
            out = arithmetic_mean(discretised_symbol)

        return out<|MERGE_RESOLUTION|>--- conflicted
+++ resolved
@@ -206,11 +206,7 @@
 
         return out
 
-<<<<<<< HEAD
     def definite_integral_vector(self, domain, vector_type="row"):
-=======
-    def definite_integral_matrix(self, domain):
->>>>>>> 7b969d70
         """
         Vector for finite-volume implementation of the definite integral
 
@@ -235,16 +231,16 @@
         # Create appropriate submesh by combining submeshes in domain
         submesh_list = self.mesh.combine_submeshes(*domain)
 
-<<<<<<< HEAD
-        # Create vector of ones using submesh
-        vector = np.array([])
-        for submesh in submesh_list:
-            vector = np.append(vector, submesh.d_edges * np.ones_like(submesh.nodes))
-        if vector_type == "row":
-            return pybamm.Matrix(vector[np.newaxis, :])
-        elif vector_type == "column":
-            return pybamm.Matrix(vector[:, np.newaxis])
-=======
+        # TODO: fix row vs col for secondary dim
+        ## Create vector of ones using submesh
+        #vector = np.array([])
+        #for submesh in submesh_list:
+        #    vector = np.append(vector, submesh.d_edges * np.ones_like(submesh.nodes))
+        #if vector_type == "row":
+        #    return pybamm.Matrix(vector[np.newaxis, :])
+        #elif vector_type == "column":
+        #    return pybamm.Matrix(vector[:, np.newaxis])
+
         # Create vector of ones for primary domain submesh
         submesh = submesh_list[0]
         vector = submesh.d_edges * np.ones_like(submesh.nodes)
@@ -258,7 +254,6 @@
         # issue
         matrix = csr_matrix(kron(eye(second_dim_len), vector))
         return pybamm.Matrix(matrix)
->>>>>>> 7b969d70
 
     def indefinite_integral(self, domain, symbol, discretised_symbol):
         """Implementation of the indefinite integral operator. """
