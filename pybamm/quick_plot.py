--- conflicted
+++ resolved
@@ -152,15 +152,12 @@
         Parameters
         ----------
         t : float
-            Time at which to plot.
-        """
-<<<<<<< HEAD
+            Dimensional time at which to plot.
+        """
+
+        import matplotlib.pyplot as plt
+
         t /= self.time_scale
-=======
-
-        import matplotlib.pyplot as plt
-
->>>>>>> 2c84ffac
         self.fig, self.ax = plt.subplots(figsize=(15, 8))
         plt.tight_layout()
         plt.subplots_adjust(left=-0.1)
