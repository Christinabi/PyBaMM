--- conflicted
+++ resolved
@@ -94,15 +94,10 @@
             self.base_eval = base_variable.evaluate(t_sol[0], u_sol[:, 0])
 
         # handle 2D (in space) finite element variables differently
-<<<<<<< HEAD
-        if mesh and "current collector" in self.domain and isinstance(
-            self.mesh[self.domain[0]][0], pybamm.ScikitUniform2DSubMesh
-=======
         if (
             mesh
             and "current collector" in self.domain
             and isinstance(self.mesh[self.domain[0]][0], pybamm.ScikitSubMesh2D)
->>>>>>> 3a94d942
         ):
             if len(self.t_sol) == 1:
                 # space only (steady solution)
