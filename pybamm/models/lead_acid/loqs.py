--- conflicted
+++ resolved
@@ -39,13 +39,8 @@
             1
             / (param.l_n * eps_n + param.l_s * eps_s + param.l_p * eps_p)
             * (
-<<<<<<< HEAD
-                (spla.s_n - spla.s_p) * i_cell
-                - c_e * (sp.l_n * deps_n_dt + sp.l_p * deps_p_dt)
-=======
                 (param.s_n - param.s_p) * i_cell
                 - c_e * (param.l_n * deps_n_dt + param.l_p * deps_p_dt)
->>>>>>> ce2934cb
             )
         )
         self.rhs = {c_e: dc_e_dt, eps_n: deps_n_dt, eps_s: 0, eps_p: deps_p_dt}
