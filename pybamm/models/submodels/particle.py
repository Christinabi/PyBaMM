--- conflicted
+++ resolved
@@ -65,11 +65,8 @@
         else:
             raise pybamm.ModelError("Domain not valid for the particle equations")
 
-<<<<<<< HEAD
-=======
         self.events = [pybamm.Function(np.min, c), pybamm.Function(np.max, c) - 1]
 
->>>>>>> b4a9330d
     def get_variables(self, c, N, broadcast):
         """
         Calculate dimensionless and dimensional variables for the electrolyte submodel
