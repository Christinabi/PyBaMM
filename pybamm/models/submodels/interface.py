#
# Equations for the electrode-electrolyte interface
#
from __future__ import absolute_import, division
from __future__ import print_function, unicode_literals
import pybamm


<<<<<<< HEAD
def homogeneous_reaction(domain):
    """ Homogeneous reaction at the electrode-electrolyte interface """

    # If feed in just a single domain then will return a Scalar which will
    # remain as a scalar after discretisation

    # If feed in ["negative electrode", "separator", "positive electrode"]
    # will return a concatenation of scalars. Concatenations
    # will be processed into a vector upon discretisation.

    if domain == ["negative electrode"]:
        exchange_current = (
            pybamm.standard_parameters.current / pybamm.standard_parameters.ln
        )
    elif domain == ["separator"]:
        exchange_current = pybamm.Scalar(0)
    elif domain == ["positive electrode"]:
        exchange_current = (
            -pybamm.standard_parameters.current
            / pybamm.standard_parameters.lp
            * pybamm.Scalar(1, domain=domain)
        )
    elif domain == ["negative electrode", "separator", "positive electrode"]:
        current_neg = (
            pybamm.Scalar(1, domain=["negative electrode"])
            / pybamm.standard_parameters.ln
        )
        current_sep = pybamm.Scalar(0, domain=["separator"])
        current_pos = (
            -pybamm.Scalar(1, domain=["positive electrode"])
            / pybamm.standard_parameters.lp
        )
        exchange_current = pybamm.Concatenation(current_neg, current_sep, current_pos)

    else:
        raise NotImplementedError("Not a valid domain")

    # set the domain (required for processing boundary conditions)
    exchange_current.domain = domain

    return exchange_current


def butler_volmer(iota, U_eq, c_e, Delta_phi, ck_surf=None, domain=None):
=======
def homogeneous_reaction(current):
>>>>>>> 1e550f56
    """
    Butler-Volmer reactions.

    .. math::
        j = j_0(c_e, c_\\text{k}) * \\sinh(\\Delta\\phi - U_\\text{eq}(c_\\text{k})),

        \\text{where} \\Delta \\phi = \\Phi_\\text{k} - \\Phi

    Parameters
    ----------
    iota: :class:`pybamm.Parameter`
        The dimensionless reaction rate constant (dimensionless reference
        exchange current density)
    U_eq: :class: `pyabmm.Parameter`
        The open circuit potential
    c_e : :class:`pybamm.Symbol`
        The electrolyte concentration
    Delta_phi : :class:`pybamm.Symbol`
        The difference between the electrode potential and the electrolyte potential.
    ck_surf: :class: `pybamm.Variable`
        The concentration of lithium on the surface of a particle.
    domain : iterable of strings
        The domain in which to calculate the interfacial current density. Default is
        None, in which case the domain is calculated based on c and phi or defaults to
        the domain spanning the whole cell

    Returns
    -------
    :class:`pybamm.Symbol`
        The dimensionless interfacial current density (=dimensionless flux density)
    """
    if domain is None:
        # raise error if no domain can be found
        if c_e.domain == [] and Delta_phi.domain == []:
            raise ValueError(
                "domain cannot be None if c_e.domain and phi_e.domain are empty"
            )
        # otherwise read domain from c and phi, making sure they are consistent with
        # each other
        else:
            if (
                Delta_phi.domain == c_e.domain
                or c_e.domain == []
                or Delta_phi.domain == []
            ):
                domain = c_e.domain
            else:
                raise pybamm.DomainError(
                    "c_e and phi_e must have the same (or empty) domain"
                )

    # Get the current densities based on domain
    if domain == ["negative electrode"]:
        j0n = exchange_current_density(
            iota, c_e, ck_surf=ck_surf, domain=["negative electrode"]
        )
        eta_n = Delta_phi - U_eq(ck_surf)
        return j0n * eta_n  # Function(etan, np.sinh)
    elif domain == ["positive electrode"]:
        j0p = exchange_current_density(
            iota, c_e, ck_surf=ck_surf, domain=["positive electrode"]
        )
        eta_p = Delta_phi - U_eq(ck_surf)
        return j0p * eta_p  # Function(etap, np.sinh)
    # To get current density across the whole domain, unpack and call this function
    # again in the subdomains, then concatenate
    elif domain == ["negative electrode", "separator", "positive electrode"]:

        # Unpack c
        if ck_surf is None:
            variables = [c_e, Delta_phi, U_eq]
        else:
            variables = [c_e, Delta_phi, U_eq, ck_surf]

        if all([isinstance(var, pybamm.Concatenation) for var in variables]):
            c_en, c_es, c_ep = c_e.orphans
            Delta_phi_n, Delta_phi_s, Delta_phi_p = Delta_phi.orphans
            U_n, U_s, U_p = U_eq.orphans
            iota_n, iota_s, iota_p = iota.orphans
        else:
            raise ValueError(
                "c_e, Delta_phi, U_eq, (and ck_surf)\
                must both be Concatenations, not '{}' and '{}', '{}".format(
                    type(c_e), type(Delta_phi), type(U_eq)
                )
            )
        # Negative electrode
        j_n = butler_volmer(
            iota, U_n, c_en, Delta_phi_n, ck_surf=ck_surf, domain=["negative electrode"]
        )
        # Separator
        j_s = pybamm.Scalar(0, domain=["separator"])
        # Positive electrode
        j_p = butler_volmer(
            iota, U_p, c_e, Delta_phi, ck_surf=ck_surf, domain=["negative electrode"]
        )
        # Concatenate
        return pybamm.Concatenation(j_n, j_s, j_p)
    else:
        raise pybamm.DomainError("domain '{}' not recognised".format(domain))


def exchange_current_density(iota, c_e, ck_surf=None, domain=None):
    """The exchange current-density as a function of concentration

    Parameters
    ----------
    iota: :class: `pybamm.Parameter`
        The dimensionless reaction rate constant (dimensionless reference exchange
        current density)
    c_e : :class:`pybamm.Variable`
        The electrolyte concentration
    ck_surf : :class:`pybamm.Variable`
        The concentration of lithium on the surface of a particle
    domain : string
        Which domain to calculate the exchange current density in ("negative electrode"
        or "positive electrode"). Default is None, in which case the domain is\
        c_e.domain

    Returns
    -------
    :class:`pybamm.Symbol`
        The exchange-current density
    """
<<<<<<< HEAD
    if domain is None:
        # read domain from c if it exists
        if c_e.domain != []:
            domain = c_e.domain
        # otherwise raise error
        else:
            raise ValueError("domain cannot be None if c_e.domain is empty")

    if domain[0] not in pybamm.KNOWN_DOMAINS:
        raise pybamm.DomainError("{} is not in known domains".format(domain))

    if ck_surf is not None:
        # check that ck_surf and c_e have are both negative or positive
        if (ck_surf.domain == ["negative particle"]) and (
            domain != ["negative electrode"]
        ):
            raise ValueError(
                "ck_surf and c_e must both be on respective 'negative' or 'positive'\
                        domains"
            )
        if (ck_surf.domain == ["positive particle"]) and (
            domain != ["positive electrode"]
        ):
            raise ValueError(
                "ck_surf and c_e must both be on respective 'negative' or 'positive'\
                        domains"
            )

    # need to check that raises assert when c_e.domain != domain
    if domain == ["negative electrode"]:
        if c_e.domain not in [["negative electrode"], []]:
            raise pybamm.DomainError("""concentration and domain do not match""")
    elif domain == ["positive electrode"]:
        if c_e.domain not in [["positive electrode"], []]:
            raise pybamm.DomainError("""concentration and domain do not match""")

    # I actually don't like the set of if statements here.
    if ck_surf is not None:
        # only activated by li-ion
        return iota * c_e ** (1 / 2) * ck_surf ** (1 / 2) * (1 - ck_surf) ** (1 / 2)
    elif domain == ["negative electrode"]:
        # only activated in neg of lead-acid
        return iota * c_e
    elif domain == ["positive electrode"]:
        # only activated in pos of lead-acid
        Ve = pybamm.standard_parameters_lead_acid.Ve
        Vw = pybamm.standard_parameters_lead_acid.Vw
        cw = (1 - c_e * Ve) / Vw
        return iota * c_e ** 2 * cw
    else:
        raise pybamm.DomainError("domain '{}' not recognised".format(domain))
=======
    # hack to make the concatenation work. Concatenation needs some work
    current_neg = current / pybamm.standard_parameters.ln
    current_pos = -current / pybamm.standard_parameters.lp
    return pybamm.PiecewiseConstant(current_neg, 0, current_pos)
>>>>>>> 1e550f56


def butler_volmer_lead_acid(c, phi, domain=None):
    """
    Butler-Volmer reactions for lead-acid chemistry

    .. math::
        j = j_0(c) * \\sinh(\\phi - U(c)),

        \\text{where} \\phi = \\Phi_\\text{s} - \\Phi

    Parameters
    ----------
    c : :class:`pybamm.Symbol`
        The electrolyte concentration
    phi : :class:`pybamm.Symbol`
        The difference betweent the solid potential and electrolyte potential
    domain : iterable of strings
        The domain in which to calculate the interfacial current density. Default is
        None, in which case the domain is calculated based on c and phi or defaults to
        the domain spanning the whole cell

    Returns
    -------
    :class:`pybamm.Symbol`
        The interfacial current density in the appropriate domain
    """
    if domain is None:
        # raise error if no domain can be found
        if c.domain == [] and phi.domain == []:
            raise ValueError(
                "domain cannot be None if c.domain and phi.domain are empty"
            )
        # otherwise read domain from c and phi, making sure they are consistent with
        # each other
        else:
            if phi.domain == c.domain or c.domain == [] or phi.domain == []:
                domain = c.domain
            else:
                raise pybamm.DomainError(
                    "c and phi must have the same (or empty) domain"
                )

    # Get the current densities based on domain
    if domain == ["negative electrode"]:
        j0n = exchange_current_density_lead_acid(c, ["negative electrode"])
        etan = phi - pybamm.standard_parameters_lead_acid.U_Pb(c)
        return j0n * etan  # Function(etan, np.sinh)
    elif domain == ["positive electrode"]:
        j0p = exchange_current_density_lead_acid(c, ["positive electrode"])
        etap = phi - pybamm.standard_parameters_lead_acid.U_PbO2(c)
        return j0p * etap  # Function(etap, np.sinh)
    # To get current density across the whole domain, unpack and call this function
    # again in the subdomains, then concatenate
    elif domain == ["negative electrode", "separator", "positive electrode"]:
        # Unpack c
        if all([isinstance(var, pybamm.Concatenation) for var in [c, phi]]):
            cn, cs, cp = c.orphans
            phin, phis, phip = phi.orphans
        else:
            raise ValueError(
                "c and phi must both be Concatenations, not '{}' and '{}'".format(
                    type(c), type(phi)
                )
            )
        # Negative electrode
        current_neg = butler_volmer_lead_acid(cn, phin, domain=["negative electrode"])
        # Separator
        current_sep = pybamm.Scalar(0, domain=["separator"])
        # Positive electrode
        current_pos = butler_volmer_lead_acid(cp, phip, domain=["positive electrode"])
        # Concatenate
        return pybamm.Concatenation(current_neg, current_sep, current_pos)
    else:
        raise pybamm.DomainError("domain '{}' not recognised".format(domain))


def exchange_current_density_lead_acid(c, domain=None):
    """The exchange current-density as a function of concentration

    Parameters
    ----------
    c : :class:`pybamm.Variable`
        A Variable representing the concentration
    domain : string
        Which domain to calculate the exchange current density in ("negative electrode"
        or "positive electrode"). Default is None, in which case the domain is c.domain

    Returns
    -------
    :class:`pybamm.Symbol`
        The exchange-current density
    """
    if domain is None:
        # read domain from c if it exists
        if c.domain != []:
            domain = c.domain
        # otherwise raise error
        else:
            raise ValueError("domain cannot be None if c.domain is empty")

    if domain == ["negative electrode"]:
        # concentration domain should be empty or the same as domain
        if c.domain not in [["negative electrode"], []]:
            raise pybamm.DomainError("""concentration and domain do not match""")
        iota_ref_n = pybamm.standard_parameters_lead_acid.iota_ref_n
        return iota_ref_n * c
    elif domain == ["positive electrode"]:
        # concentration domain should be empty or the same as domain
        if c.domain not in [["positive electrode"], []]:
            raise pybamm.DomainError("""concentration and domain do not match""")
        iota_ref_p = pybamm.standard_parameters_lead_acid.iota_ref_p
        Ve = pybamm.standard_parameters_lead_acid.Ve
        Vw = pybamm.standard_parameters_lead_acid.Vw
        cw = (1 - c * Ve) / Vw
        return iota_ref_p * c ** 2 * cw
    else:
        raise pybamm.DomainError("domain '{}' not recognised".format(domain))<|MERGE_RESOLUTION|>--- conflicted
+++ resolved
@@ -6,8 +6,7 @@
 import pybamm
 
 
-<<<<<<< HEAD
-def homogeneous_reaction(domain):
+def homogeneous_reaction(current, domain):
     """ Homogeneous reaction at the electrode-electrolyte interface """
 
     # If feed in just a single domain then will return a Scalar which will
@@ -18,31 +17,22 @@
     # will be processed into a vector upon discretisation.
 
     if domain == ["negative electrode"]:
-        exchange_current = (
-            pybamm.standard_parameters.current / pybamm.standard_parameters.ln
-        )
+        exchange_current = current / pybamm.standard_parameters.ln
     elif domain == ["separator"]:
         exchange_current = pybamm.Scalar(0)
     elif domain == ["positive electrode"]:
         exchange_current = (
-            -pybamm.standard_parameters.current
-            / pybamm.standard_parameters.lp
-            * pybamm.Scalar(1, domain=domain)
+            -current / pybamm.standard_parameters.lp * pybamm.Scalar(1, domain=domain)
         )
     elif domain == ["negative electrode", "separator", "positive electrode"]:
-        current_neg = (
-            pybamm.Scalar(1, domain=["negative electrode"])
-            / pybamm.standard_parameters.ln
-        )
-        current_sep = pybamm.Scalar(0, domain=["separator"])
-        current_pos = (
-            -pybamm.Scalar(1, domain=["positive electrode"])
-            / pybamm.standard_parameters.lp
-        )
-        exchange_current = pybamm.Concatenation(current_neg, current_sep, current_pos)
-
-    else:
-        raise NotImplementedError("Not a valid domain")
+        current_neg = homogeneous_reaction(current, ["negative electrode"])
+        current_sep = homogeneous_reaction(current, ["separator"])
+        current_pos = homogeneous_reaction(current, ["positive electrode"])
+        exchange_current = pybamm.PiecewiseConstant(
+            current_neg, current_sep, current_pos
+        )
+    else:
+        raise NotImplementedError("{} is not a valid domain".format(domain))
 
     # set the domain (required for processing boundary conditions)
     exchange_current.domain = domain
@@ -51,9 +41,6 @@
 
 
 def butler_volmer(iota, U_eq, c_e, Delta_phi, ck_surf=None, domain=None):
-=======
-def homogeneous_reaction(current):
->>>>>>> 1e550f56
     """
     Butler-Volmer reactions.
 
@@ -178,7 +165,6 @@
     :class:`pybamm.Symbol`
         The exchange-current density
     """
-<<<<<<< HEAD
     if domain is None:
         # read domain from c if it exists
         if c_e.domain != []:
@@ -230,12 +216,6 @@
         return iota * c_e ** 2 * cw
     else:
         raise pybamm.DomainError("domain '{}' not recognised".format(domain))
-=======
-    # hack to make the concatenation work. Concatenation needs some work
-    current_neg = current / pybamm.standard_parameters.ln
-    current_pos = -current / pybamm.standard_parameters.lp
-    return pybamm.PiecewiseConstant(current_neg, 0, current_pos)
->>>>>>> 1e550f56
 
 
 def butler_volmer_lead_acid(c, phi, domain=None):
