#
# Lead acid base model class
#

import pybamm
import os


class BaseModel(pybamm.BaseBatteryModel):
    """
    Overwrites default parameters from Base Model with default parameters for
    lead-acid models


    **Extends:** :class:`pybamm.BaseBatteryModel`

    """

    def __init__(self, options=None, name="Unnamed lead-acid model"):
        super().__init__(options, name)
        self.param = pybamm.standard_parameters_lead_acid

    @property
    def default_parameter_values(self):
        input_path = os.path.join(pybamm.root_dir(), "input", "parameters", "lead-acid")
        return pybamm.ParameterValues(
            os.path.join(input_path, "default.csv"),
            {
                "Typical current [A]": 1,
                "Current function": pybamm.GetConstantCurrent(
                    pybamm.standard_parameters_lead_acid.I_typ
                ),
                "Electrolyte diffusivity": os.path.join(
                    input_path, "electrolyte_diffusivity_Gu1997.py"
                ),
                "Electrolyte conductivity": os.path.join(
                    input_path, "electrolyte_conductivity_Gu1997.py"
                ),
                "Electrolyte viscosity": os.path.join(
                    input_path, "electrolyte_viscosity_Chapman1968.py"
                ),
                "Darken thermodynamic factor": os.path.join(
                    input_path, "darken_thermodynamic_factor_Chapman1968.py"
                ),
                "Negative electrode OCV": os.path.join(
                    input_path, "lead_electrode_ocv_Bode1977.py"
                ),
                "Positive electrode OCV": os.path.join(
                    input_path, "lead_dioxide_electrode_ocv_Bode1977.py"
                ),
            },
        )

    @property
    def default_spatial_methods(self):
        base_spatial_methods = {"macroscale": pybamm.FiniteVolume}
        if self.options["bc_options"]["dimensionality"] == 0:
            # 0D submesh - use base spatial method
            base_spatial_methods["current collector"] = pybamm.ZeroDimensionalMethod
        if self.options["bc_options"]["dimensionality"] == 1:
            base_spatial_methods["current collector"] = pybamm.FiniteVolume
        elif self.options["bc_options"]["dimensionality"] == 2:
            base_spatial_methods["current collector"] = pybamm.ScikitFiniteElement
        return base_spatial_methods

    @property
    def default_submesh_types(self):
        base_submeshes = {
            "negative electrode": pybamm.Uniform1DSubMesh,
            "separator": pybamm.Uniform1DSubMesh,
            "positive electrode": pybamm.Uniform1DSubMesh,
        }
        if self.options["bc_options"]["dimensionality"] == 0:
            base_submeshes["current collector"] = pybamm.SubMesh0D
        elif self.options["bc_options"]["dimensionality"] == 1:
            base_submeshes["current collector"] = pybamm.Uniform1DSubMesh
        elif self.options["bc_options"]["dimensionality"] == 2:
            base_submeshes["current collector"] = pybamm.Scikit2DSubMesh
        return base_submeshes

    @property
    def default_geometry(self):
        if self.options["bc_options"]["dimensionality"] == 0:
            return pybamm.Geometry("1D macro")
        elif self.options["bc_options"]["dimensionality"] == 1:
            return pybamm.Geometry("1+1D macro")
        elif self.options["bc_options"]["dimensionality"] == 2:
            return pybamm.Geometry("2+1D macro")

    def set_standard_output_variables(self):
        super().set_standard_output_variables()
        # Current
        icell = pybamm.standard_parameters_lead_acid.current_density_with_time
        icell_dim = (
            pybamm.standard_parameters_lead_acid.dimensional_current_density_with_time
        )
        I = pybamm.standard_parameters_lead_acid.dimensional_current_with_time
        self.variables.update(
            {
                "Total current density": icell,
                "Total current density [A.m-2]": icell_dim,
                "Current [A]": I,
            }
        )

        # Time
        time_scale = pybamm.standard_parameters_lead_acid.tau_discharge
        self.variables.update(
            {
                "Time [s]": pybamm.t * time_scale,
                "Time [min]": pybamm.t * time_scale / 60,
                "Time [h]": pybamm.t * time_scale / 3600,
                "Discharge capacity [A.h]": I * pybamm.t * time_scale / 3600,
            }
        )

    def set_reactions(self):

        # Should probably refactor as this is a bit clunky at the moment
        # Maybe each reaction as a Reaction class so we can just list names of classes
        param = self.param
        icd = " interfacial current density"
        self.reactions = {
            "main": {
                "Negative": {"s": param.s_n, "aj": "Negative electrode" + icd},
                "Positive": {"s": param.s_p, "aj": "Positive electrode" + icd},
            }
        }
        if "oxygen" in self.options["side reactions"]:
            self.reactions["oxygen"] = {
                "Negative": {
                    "s": -(param.s_plus_Ox + param.t_plus),
                    "s_ox": -param.s_ox_Ox,
                    "aj": "Negative electrode oxygen" + icd,
                },
                "Positive": {
                    "s": -(param.s_plus_Ox + param.t_plus),
                    "s_ox": -param.s_ox_Ox,
                    "aj": "Positive electrode oxygen" + icd,
                },
            }
            self.reactions["main"]["Negative"]["s_ox"] = 0
            self.reactions["main"]["Positive"]["s_ox"] = 0

    def set_soc_variables(self):
        "Set variables relating to the state of charge."
        # State of Charge defined as function of dimensionless electrolyte concentration
<<<<<<< HEAD
        soc = self.variables["Average electrolyte concentration"] * 100
        self.variables.update({"State of Charge": soc, "Depth of Discharge": 100 - soc})

        # Fractional charge input
        if "Fractional Charge Input" not in self.variables:
            fci = pybamm.Variable("Fractional Charge Input", domain="current collector")
            self.variables["Fractional Charge Input"] = fci
            self.rhs[fci] = -self.param.current_with_time * 100
            self.initial_conditions[fci] = self.param.q_init * 100
=======
        soc = self.variables["X-averaged electrolyte concentration"] * 100
        self.variables.update({"State of Charge": soc, "Depth of Discharge": 100 - soc})
>>>>>>> 51b3d045
<|MERGE_RESOLUTION|>--- conflicted
+++ resolved
@@ -145,8 +145,7 @@
     def set_soc_variables(self):
         "Set variables relating to the state of charge."
         # State of Charge defined as function of dimensionless electrolyte concentration
-<<<<<<< HEAD
-        soc = self.variables["Average electrolyte concentration"] * 100
+        soc = self.variables["X-averaged electrolyte concentration"] * 100
         self.variables.update({"State of Charge": soc, "Depth of Discharge": 100 - soc})
 
         # Fractional charge input
@@ -154,8 +153,4 @@
             fci = pybamm.Variable("Fractional Charge Input", domain="current collector")
             self.variables["Fractional Charge Input"] = fci
             self.rhs[fci] = -self.param.current_with_time * 100
-            self.initial_conditions[fci] = self.param.q_init * 100
-=======
-        soc = self.variables["X-averaged electrolyte concentration"] * 100
-        self.variables.update({"State of Charge": soc, "Depth of Discharge": 100 - soc})
->>>>>>> 51b3d045
+            self.initial_conditions[fci] = self.param.q_init * 100