#
# Lead-acid higher-order models (FOQS and Composite)
#
import pybamm
from .base_lead_acid_model import BaseModel


class HigherOrderBaseModel(BaseModel):
    """Base model for higher-order models for lead-acid, from [1]_.
    Uses leading-order model from :class:`pybamm.lead_acid.LOQS`

    References
    ----------
    .. [1] V Sulzer, SJ Chapman, CP Please, DA Howey, and CW Monroe. Faster Lead-Acid
           Battery Simulations from Porous-Electrode Theory: II. Asymptotic Analysis.
           arXiv preprint arXiv:1902.01774, 2019.


    **Extends:** :class:`pybamm.lead_acid.BaseModel`
    """

    def __init__(self, options=None, name="Composite model"):
        super().__init__(options, name)

        self.set_leading_order_model()
        self.set_reactions()
        self.set_current_collector_submodel()
        # Electrolyte submodel to get first-order concentrations
        self.set_electrolyte_diffusion_submodel()
        self.set_other_species_diffusion_submodels()
        # Average interface submodel to get average first-order potential differences
        self.set_average_interfacial_submodel()
        # Electrolyte and solid submodels to get full first-order potentials
        self.set_electrolyte_conductivity_submodel()
        self.set_solid_submodel()
        # Update interface, porosity and convection with full potentials
        self.set_full_interface_submodel()
        self.set_full_convection_submodel()
        # TODO: fix jacobian when using full porosity model
        # self.set_full_porosity_submodel()
        self.set_thermal_submodel()

        self.build_model()

    def set_leading_order_model(self):
        leading_order_model = pybamm.lead_acid.LOQS(
            self.options, name="LOQS model (for composite model)"
        )
        self.update(leading_order_model)
        self.reaction_submodels = leading_order_model.reaction_submodels

        # Leading-order variables
        for variable in [
            "Average electrolyte concentration",
            "Average negative electrode surface potential difference",
            "Average positive electrode surface potential difference",
            "Negative electrode interfacial current density",
            "Positive electrode interfacial current density",
<<<<<<< HEAD
            "Negative electrode oxygen interfacial current density",
            "Positive electrode oxygen interfacial current density",
=======
            "Average negative electrode interfacial current density",
            "Average positive electrode interfacial current density",
            "Average negative electrode oxygen interfacial current density",
            "Average positive electrode oxygen interfacial current density",
>>>>>>> fa8e059b
            "Porosity",
            "Porosity change",
            "Volume-averaged velocity",
            "Cell temperature",
        ]:
            self.variables[
                "Leading-order " + variable.lower()
            ] = leading_order_model.variables[variable]
        self.variables[
            "Leading-order electrolyte concentration change"
        ] = leading_order_model.rhs[
            leading_order_model.variables["Average electrolyte concentration"]
        ]

    def set_current_collector_submodel(self):
        self.submodels["current collector"] = pybamm.current_collector.Uniform(
            self.param
        )

<<<<<<< HEAD
    def set_electrolyte_diffusion_submodel(self):

        electrolyte = pybamm.electrolyte.stefan_maxwell

        if self.options["higher-order concentration"] == "first-order":
            self.submodels["electrolyte diffusion"] = electrolyte.diffusion.FirstOrder(
                self.param, self.reactions
            )
        elif self.options["higher-order concentration"] == "composite":
            self.submodels["electrolyte diffusion"] = electrolyte.diffusion.Composite(
                self.param, self.reactions
            )
        elif self.options["higher-order concentration"] == "composite extended":
            self.submodels["electrolyte diffusion"] = electrolyte.diffusion.Composite(
                self.param, self.reactions, extended=True
            )

    def set_other_species_diffusion_submodels(self):
        if "oxygen" in self.options["side reactions"]:
            if self.options["higher-order concentration"] == "first-order":
                self.submodels["oxygen diffusion"] = pybamm.oxygen_diffusion.FirstOrder(
                    self.param, self.reactions
                )
            elif self.options["higher-order concentration"] == "composite":
                self.submodels["oxygen diffusion"] = pybamm.oxygen_diffusion.Composite(
                    self.param, self.reactions
                )
            elif self.options["higher-order concentration"] == "composite extended":
                self.submodels["oxygen diffusion"] = pybamm.oxygen_diffusion.Composite(
                    self.param, self.reactions, extended=True
                )

=======
>>>>>>> fa8e059b
    def set_average_interfacial_submodel(self):
        self.submodels[
            "average negative interface"
        ] = pybamm.interface.lead_acid.InverseFirstOrderKinetics(self.param, "Negative")
        self.submodels[
            "average negative interface"
        ].reaction_submodels = self.reaction_submodels["Negative"]
        self.submodels[
            "average positive interface"
        ] = pybamm.interface.lead_acid.InverseFirstOrderKinetics(self.param, "Positive")
        self.submodels[
            "average positive interface"
        ].reaction_submodels = self.reaction_submodels["Positive"]

    def set_electrolyte_conductivity_submodel(self):
        self.submodels[
            "electrolyte conductivity"
        ] = pybamm.electrolyte.stefan_maxwell.conductivity.FirstOrder(self.param)

    def set_solid_submodel(self):
        self.submodels["negative electrode"] = pybamm.electrode.ohm.Composite(
            self.param, "Negative"
        )
        self.submodels["positive electrode"] = pybamm.electrode.ohm.Composite(
            self.param, "Positive"
        )

    def set_full_interface_submodel(self):
        """
        Set full interface submodel, to get spatially heterogeneous interfacial current
        densities
        """
        # Main reaction
        self.submodels[
            "negative interface"
        ] = pybamm.interface.lead_acid.FirstOrderButlerVolmer(self.param, "Negative")
        self.submodels[
            "positive interface"
        ] = pybamm.interface.lead_acid.FirstOrderButlerVolmer(self.param, "Positive")

        # Oxygen
        if "oxygen" in self.options["side reactions"]:
            self.submodels[
                "positive oxygen interface"
            ] = pybamm.interface.lead_acid_oxygen.FirstOrderForwardTafel(
                self.param, "Positive"
            )
            self.submodels[
                "negative oxygen interface"
            ] = pybamm.interface.lead_acid_oxygen.FullDiffusionLimited(
                self.param, "Negative"
            )

    def set_full_convection_submodel(self):
        """
        Update convection submodel, now that we have the spatially heterogeneous
        interfacial current densities
        """
        if self.options["convection"] is False:
            self.submodels["full convection"] = pybamm.convection.NoConvection(
                self.param
            )
        if self.options["convection"] is True:
            self.submodels["full convection"] = pybamm.convection.Composite(self.param)

    def set_full_porosity_submodel(self):
        """
        Update porosity submodel, now that we have the spatially heterogeneous
        interfacial current densities
        """
        self.submodels["full porosity"] = pybamm.porosity.Full(self.param)

    @property
    def default_solver(self):
        """
        Create and return the default solver for this model
        """
        # Different solver depending on whether we solve ODEs or DAEs
        if self.options["surface form"] == "algebraic":
            return pybamm.ScikitsDaeSolver()
        else:
            return pybamm.ScipySolver()


class FOQS(HigherOrderBaseModel):
    """First-order quasi-static model for lead-acid, from [1]_.
    Uses leading-order model from :class:`pybamm.lead_acid.LOQS`

    References
    ----------
    .. [1] V Sulzer, SJ Chapman, CP Please, DA Howey, and CW Monroe. Faster Lead-Acid
           Battery Simulations from Porous-Electrode Theory: II. Asymptotic Analysis.
           arXiv preprint arXiv:1902.01774, 2019.


    **Extends:** :class:`pybamm.lead_acid.HigherOrderBaseModel`
    """

    def __init__(self, options=None, name="FOQS model"):
        super().__init__(options, name)

    def set_electrolyte_diffusion_submodel(self):
        self.submodels[
            "electrolyte diffusion"
        ] = pybamm.electrolyte.stefan_maxwell.diffusion.FirstOrder(
            self.param, self.reactions
        )


class Composite(HigherOrderBaseModel):
    """Composite model for lead-acid, from [1]_.
    Uses leading-order model from :class:`pybamm.lead_acid.LOQS`

    References
    ----------
    .. [1] V Sulzer, SJ Chapman, CP Please, DA Howey, and CW Monroe. Faster Lead-Acid
           Battery Simulations from Porous-Electrode Theory: II. Asymptotic Analysis.
           arXiv preprint arXiv:1902.01774, 2019.


    **Extends:** :class:`pybamm.lead_acid.HigherOrderBaseModel`
    """

    def __init__(self, options=None, name="Composite model"):
<<<<<<< HEAD
        # Update options
        if options is None:
            options = {}
        options = {**options, "higher-order concentration": "composite"}
        super().__init__(options, name)


class CompositeExtended(HigherOrderBaseModel):
    """Extended composite model for lead-acid.
    Uses leading-order model from :class:`pybamm.lead_acid.LOQS`

    **Extends:** :class:`pybamm.lead_acid.HigherOrderBaseModel`
    """

    def __init__(self, options=None, name="Extended composite model"):
        # Update options
        if options is None:
            options = {}
        options = {**options, "higher-order concentration": "composite extended"}
        super().__init__(options, name)
=======
        super().__init__(options, name)

    def set_electrolyte_diffusion_submodel(self):
        self.submodels[
            "electrolyte diffusion"
        ] = pybamm.electrolyte.stefan_maxwell.diffusion.Composite(
            self.param, self.reactions
        )
>>>>>>> fa8e059b
<|MERGE_RESOLUTION|>--- conflicted
+++ resolved
@@ -56,15 +56,12 @@
             "Average positive electrode surface potential difference",
             "Negative electrode interfacial current density",
             "Positive electrode interfacial current density",
-<<<<<<< HEAD
             "Negative electrode oxygen interfacial current density",
             "Positive electrode oxygen interfacial current density",
-=======
             "Average negative electrode interfacial current density",
             "Average positive electrode interfacial current density",
             "Average negative electrode oxygen interfacial current density",
             "Average positive electrode oxygen interfacial current density",
->>>>>>> fa8e059b
             "Porosity",
             "Porosity change",
             "Volume-averaged velocity",
@@ -84,41 +81,6 @@
             self.param
         )
 
-<<<<<<< HEAD
-    def set_electrolyte_diffusion_submodel(self):
-
-        electrolyte = pybamm.electrolyte.stefan_maxwell
-
-        if self.options["higher-order concentration"] == "first-order":
-            self.submodels["electrolyte diffusion"] = electrolyte.diffusion.FirstOrder(
-                self.param, self.reactions
-            )
-        elif self.options["higher-order concentration"] == "composite":
-            self.submodels["electrolyte diffusion"] = electrolyte.diffusion.Composite(
-                self.param, self.reactions
-            )
-        elif self.options["higher-order concentration"] == "composite extended":
-            self.submodels["electrolyte diffusion"] = electrolyte.diffusion.Composite(
-                self.param, self.reactions, extended=True
-            )
-
-    def set_other_species_diffusion_submodels(self):
-        if "oxygen" in self.options["side reactions"]:
-            if self.options["higher-order concentration"] == "first-order":
-                self.submodels["oxygen diffusion"] = pybamm.oxygen_diffusion.FirstOrder(
-                    self.param, self.reactions
-                )
-            elif self.options["higher-order concentration"] == "composite":
-                self.submodels["oxygen diffusion"] = pybamm.oxygen_diffusion.Composite(
-                    self.param, self.reactions
-                )
-            elif self.options["higher-order concentration"] == "composite extended":
-                self.submodels["oxygen diffusion"] = pybamm.oxygen_diffusion.Composite(
-                    self.param, self.reactions, extended=True
-                )
-
-=======
->>>>>>> fa8e059b
     def set_average_interfacial_submodel(self):
         self.submodels[
             "average negative interface"
@@ -227,6 +189,12 @@
             self.param, self.reactions
         )
 
+    def set_other_species_diffusion_submodels(self):
+        if "oxygen" in self.options["side reactions"]:
+            self.submodels["oxygen diffusion"] = pybamm.oxygen_diffusion.FirstOrder(
+                self.param, self.reactions
+            )
+
 
 class Composite(HigherOrderBaseModel):
     """Composite model for lead-acid, from [1]_.
@@ -243,28 +211,6 @@
     """
 
     def __init__(self, options=None, name="Composite model"):
-<<<<<<< HEAD
-        # Update options
-        if options is None:
-            options = {}
-        options = {**options, "higher-order concentration": "composite"}
-        super().__init__(options, name)
-
-
-class CompositeExtended(HigherOrderBaseModel):
-    """Extended composite model for lead-acid.
-    Uses leading-order model from :class:`pybamm.lead_acid.LOQS`
-
-    **Extends:** :class:`pybamm.lead_acid.HigherOrderBaseModel`
-    """
-
-    def __init__(self, options=None, name="Extended composite model"):
-        # Update options
-        if options is None:
-            options = {}
-        options = {**options, "higher-order concentration": "composite extended"}
-        super().__init__(options, name)
-=======
         super().__init__(options, name)
 
     def set_electrolyte_diffusion_submodel(self):
@@ -273,4 +219,33 @@
         ] = pybamm.electrolyte.stefan_maxwell.diffusion.Composite(
             self.param, self.reactions
         )
->>>>>>> fa8e059b
+
+    def set_other_species_diffusion_submodels(self):
+        if "oxygen" in self.options["side reactions"]:
+            self.submodels["oxygen diffusion"] = pybamm.oxygen_diffusion.Composite(
+                self.param, self.reactions
+            )
+
+
+class CompositeExtended(HigherOrderBaseModel):
+    """Extended composite model for lead-acid.
+    Uses leading-order model from :class:`pybamm.lead_acid.LOQS`
+
+    **Extends:** :class:`pybamm.lead_acid.HigherOrderBaseModel`
+    """
+
+    def __init__(self, options=None, name="Extended composite model"):
+        super().__init__(options, name)
+
+    def set_electrolyte_diffusion_submodel(self):
+        self.submodels[
+            "electrolyte diffusion"
+        ] = pybamm.electrolyte.stefan_maxwell.diffusion.Composite(
+            self.param, self.reactions, extended=True
+        )
+
+    def set_other_species_diffusion_submodels(self):
+        if "oxygen" in self.options["side reactions"]:
+            self.submodels["oxygen diffusion"] = pybamm.oxygen_diffusion.Composite(
+                self.param, self.reactions, extended=True
+            )