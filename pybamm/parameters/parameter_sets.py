#
# Parameter sets from papers
#
"""
Parameter sets from papers. The 'citation' entry provides a reference to the appropriate
paper in the file "pybamm/CITATIONS.txt". To see which parameter sets have been used in
your simulation, add the line "pybamm.print_citations()" to your script.
"""

#
# Lithium-ion
#
NCA_Kim2011 = {
    "chemistry": "lithium-ion",
    "cell": "Kim2011",
    "anode": "graphite_Kim2011",
    "separator": "separator_Kim2011",
    "cathode": "nca_Kim2011",
    "electrolyte": "lipf6_Kim2011",
    "experiment": "1C_discharge_from_full_Kim2011",
    "citation": "kim2011multi",
}

Ecker2015 = {
    "chemistry": "lithium-ion",
    "cell": "kokam_Ecker2015",
    "anode": "graphite_Ecker2015",
    "separator": "separator_Ecker2015",
    "cathode": "LiNiCoO2_Ecker2015",
    "electrolyte": "lipf6_Ecker2015",
    "experiment": "1C_discharge_from_full_Ecker2015",
    "citation": ["ecker2015i", "ecker2015ii", "richardson2020"],
}

Marquis2019 = {
    "chemistry": "lithium-ion",
    "cell": "kokam_Marquis2019",
    "anode": "graphite_mcmb2528_Marquis2019",
    "separator": "separator_Marquis2019",
    "cathode": "lico2_Marquis2019",
    "electrolyte": "lipf6_Marquis2019",
    "experiment": "1C_discharge_from_full_Marquis2019",
    "citation": "marquis2019asymptotic",
}

Chen2020 = {
    "chemistry": "lithium-ion",
    "cell": "LGM50_Chen2020",
    "anode": "graphite_Chen2020",
    "separator": "separator_Chen2020",
    "cathode": "nmc_Chen2020",
    "electrolyte": "lipf6_Nyman2008",
    "experiment": "1C_discharge_from_full_Chen2020",
    "citation": "Chen2020",
}

<<<<<<< HEAD
Cai2019 = { #same as Chen2020 but includes additional Cai2019 thermal runaway parameters
    "chemistry": "lithium-ion",
    "cell": "LGM50_Cai2019",
    "anode": "graphite_Cai2019",
    "separator": "separator_Chen2020",
    "cathode": "nmc_Cai2019",
    "electrolyte": "lipf6_Nyman2008",
    "experiment": "1C_discharge_from_full_Chen2020",
    "citation": ["Chen2020", "cai2019modeling"], 
}

=======
Mohtat2020 = {
    "chemistry": "lithium-ion",
    "cell": "UMBL_Mohtat2020",
    "anode": "graphite_UMBL_Mohtat2020",
    "separator": "separator_Mohtat2020",
    "cathode": "NMC_UMBL_Mohtat2020",
    "electrolyte": "LiPF6_Mohtat2020",
    "experiment": "1C_charge_from_empty_Mohtat2020",
    "citation": "Mohtat2020",
}
>>>>>>> 9b72b1ec
#
# Lead-acid
#
Sulzer2019 = {
    "chemistry": "lead-acid",
    "cell": "BBOXX_Sulzer2019",
    "anode": "lead_Sulzer2019",
    "separator": "agm_Sulzer2019",
    "cathode": "lead_dioxide_Sulzer2019",
    "electrolyte": "sulfuric_acid_Sulzer2019",
    "experiment": "1C_discharge_from_full",
    "citation": "sulzer2019physical",
}<|MERGE_RESOLUTION|>--- conflicted
+++ resolved
@@ -54,8 +54,8 @@
     "citation": "Chen2020",
 }
 
-<<<<<<< HEAD
-Cai2019 = { #same as Chen2020 but includes additional Cai2019 thermal runaway parameters
+# same as Chen2020 but includes additional Cai2019 thermal runaway parameters
+Cai2019 = {
     "chemistry": "lithium-ion",
     "cell": "LGM50_Cai2019",
     "anode": "graphite_Cai2019",
@@ -63,10 +63,9 @@
     "cathode": "nmc_Cai2019",
     "electrolyte": "lipf6_Nyman2008",
     "experiment": "1C_discharge_from_full_Chen2020",
-    "citation": ["Chen2020", "cai2019modeling"], 
+    "citation": ["Chen2020", "cai2019modeling"],
 }
 
-=======
 Mohtat2020 = {
     "chemistry": "lithium-ion",
     "cell": "UMBL_Mohtat2020",
@@ -77,7 +76,6 @@
     "experiment": "1C_charge_from_empty_Mohtat2020",
     "citation": "Mohtat2020",
 }
->>>>>>> 9b72b1ec
 #
 # Lead-acid
 #
