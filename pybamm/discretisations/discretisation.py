#
# Interface for discretisation
#
import pybamm
import numpy as np
from collections import defaultdict, OrderedDict
from scipy.sparse import block_diag, csc_matrix, csr_matrix
from scipy.sparse.linalg import inv


def has_bc_of_form(symbol, side, bcs, form):

    if symbol.id in bcs:
        if bcs[symbol.id][side][1] == form:
            return True
        else:
            return False

    else:
        return False


class Discretisation(object):
    """The discretisation class, with methods to process a model and replace
    Spatial Operators with Matrices and Variables with StateVectors

    Parameters
    ----------
    mesh : pybamm.Mesh
            contains all submeshes to be used on each domain
    spatial_methods : dict
            a dictionary of the spatial methods to be used on each
            domain. The keys correspond to the model domains and the
            values to the spatial method.
    """

    def __init__(self, mesh=None, spatial_methods=None):
        self._mesh = mesh
        if mesh is None:
            self._spatial_methods = {}
        else:
            # Unpack macroscale to the constituent subdomains
            if "macroscale" in spatial_methods.keys():
                method = spatial_methods["macroscale"]
                spatial_methods["negative electrode"] = method
                spatial_methods["separator"] = method
                spatial_methods["positive electrode"] = method

            self._spatial_methods = spatial_methods
            for method in self._spatial_methods.values():
                method.build(mesh)

        self.bcs = {}
        self.y_slices = {}
        self._discretised_symbols = {}
        self.external_variables = {}

    @property
    def mesh(self):
        return self._mesh

    @property
    def y_slices(self):
        return self._y_slices

    @y_slices.setter
    def y_slices(self, value):
        if not isinstance(value, dict):
            raise TypeError("""y_slices should be dict, not {}""".format(type(value)))

        self._y_slices = value

    @property
    def spatial_methods(self):
        return self._spatial_methods

    @property
    def bcs(self):
        return self._bcs

    @bcs.setter
    def bcs(self, value):
        self._bcs = value
        # reset discretised_symbols
        self._discretised_symbols = {}

    def process_model(self, model, inplace=True, check_model=True):
        """Discretise a model.
        Currently inplace, could be changed to return a new model.

        Parameters
        ----------
        model : :class:`pybamm.BaseModel`
            Model to dicretise. Must have attributes rhs, initial_conditions and
            boundary_conditions (all dicts of {variable: equation})
        inplace : bool, optional
            If True, discretise the model in place. Otherwise, return a new
            discretised model. Default is True.
        check_model : bool, optional
            If True, model checks are performed after discretisation. For large
            systems these checks can be slow, so can be skipped by setting this
            option to False. When developing, testing or debugging it is recommened
            to leave this option as True as it may help to identify any errors.
            Default is True.

        Returns
        -------
        model_disc : :class:`pybamm.BaseModel`
            The discretised model. Note that if ``inplace`` is True, model will
            have also been discretised in place so model == model_disc. If
            ``inplace`` is False, model != model_disc

        Raises
        ------
        :class:`pybamm.ModelError`
            If an empty model is passed (`model.rhs = {}` and `model.algebraic = {}` and
            `model.variables = {}`)

        """

        pybamm.logger.info("Start discretising {}".format(model.name))

        # Make sure model isn't empty
        if (
            len(model.rhs) == 0
            and len(model.algebraic) == 0
            and len(model.variables) == 0
        ):
            raise pybamm.ModelError("Cannot discretise empty model")
        # Check well-posedness to avoid obscure errors
        model.check_well_posedness()

        # Prepare discretisation
        # set variables (we require the full variable not just id)
        variables = list(model.rhs.keys()) + list(model.algebraic.keys())

        # Set the y split for variables
        pybamm.logger.info("Set variable slices for {}".format(model.name))
        self.set_variable_slices(variables)

        # now add extrapolated external variables to the boundary conditions
        # if required by the spatial method
        self._preprocess_external_variables(model)
        self.set_external_variables(model)

        # set boundary conditions (only need key ids for boundary_conditions)
        pybamm.logger.info("Discretise boundary conditions for {}".format(model.name))
        self.bcs = self.process_boundary_conditions(model)
        pybamm.logger.info("Set internal boundary conditions for {}".format(model.name))
        self.set_internal_boundary_conditions(model)

        # set up inplace vs not inplace
        if inplace:
            # any changes to model_disc attributes will change model attributes
            # since they point to the same object
            model_disc = model
        else:
            # create an empty copy of the original model
            model_disc = model.new_copy()

        model_disc.bcs = self.bcs

        pybamm.logger.info("Discretise initial conditions for {}".format(model.name))
        ics, concat_ics = self.process_initial_conditions(model)
        model_disc.initial_conditions = ics
        model_disc.concatenated_initial_conditions = concat_ics

        # Discretise variables (applying boundary conditions)
        # Note that we **do not** discretise the keys of model.rhs,
        # model.initial_conditions and model.boundary_conditions
        pybamm.logger.info("Discretise variables for {}".format(model.name))
        model_disc.variables = self.process_dict(model.variables)

        # Process parabolic and elliptic equations
        pybamm.logger.info("Discretise model equations for {}".format(model.name))
        rhs, concat_rhs, alg, concat_alg = self.process_rhs_and_algebraic(model)
        model_disc.rhs, model_disc.concatenated_rhs = rhs, concat_rhs
        model_disc.algebraic, model_disc.concatenated_algebraic = alg, concat_alg

        # Process events
        processed_events = []
        pybamm.logger.info("Discretise events for {}".format(model.name))
        for event in model.events:
            pybamm.logger.debug("Discretise event '{}'".format(event.name))
            processed_event = pybamm.Event(
                event.name, self.process_symbol(event.expression), event.event_type
            )
            processed_events.append(processed_event)
        model_disc.events = processed_events

        # Create mass matrix
        pybamm.logger.info("Create mass matrix for {}".format(model.name))
        model_disc.mass_matrix, model_disc.mass_matrix_inv = self.create_mass_matrix(
            model_disc
        )

        # Check that resulting model makes sense
        if check_model:
            pybamm.logger.info("Performing model checks for {}".format(model.name))
            self.check_model(model_disc)

        pybamm.logger.info("Finish discretising {}".format(model.name))

        return model_disc

    def set_variable_slices(self, variables):
        """
        Sets the slicing for variables.

        Parameters
        ----------
        variables : iterable of :class:`pybamm.Variables`
            The variables for which to set slices
        """
        # Set up y_slices
        y_slices = defaultdict(list)
        start = 0
        end = 0
        # Iterate through unpacked variables, adding appropriate slices to y_slices
        for variable in variables:
            # Add up the size of all the domains in variable.domain
            if isinstance(variable, pybamm.Concatenation):
                children = variable.children
                meshes = OrderedDict()
                for child in children:
                    meshes[child] = [
                        self.spatial_methods[dom].mesh[dom] for dom in child.domain
                    ]
                sec_points = len(list(meshes.values())[0][0])
                for i in range(sec_points):
                    for child, mesh in meshes.items():
                        for domain_mesh in mesh:
                            submesh = domain_mesh[i]
                            end += submesh.npts_for_broadcast_to_nodes
                        y_slices[child.id].append(slice(start, end))
                        start = end
            else:
                end += self._get_variable_size(variable)
                y_slices[variable.id].append(slice(start, end))
                start = end

        # Convert y_slices back to normal dictionary
        self.y_slices = dict(y_slices)

        # reset discretised_symbols
        self._discretised_symbols = {}

    def _get_variable_size(self, variable):
        "Helper function to determine what size a variable should be"
        # If domain is empty then variable has size 1
        if variable.domain == []:
            return 1
        else:
            size = 0
            for dom in variable.domain:
                for submesh in self.spatial_methods[dom].mesh[dom]:
                    size += submesh.npts_for_broadcast_to_nodes
            return size

    def _preprocess_external_variables(self, model):
        """
        A method to preprocess external variables so that they are
        compatible with the spatial method. For example, in finite
        volume, the user will supply a vector of values valid on the
        cell centres. However, for model processing, we also require
        the boundary edge fluxes. Therefore, we extrapolate and add
        the boundary fluxes to the boundary conditions, which are
        employed in generating the grad and div matrices.
        The processing is delegated to spatial methods as
        the preprocessing required for finite volume and finite
        element will be different.
        """

        for var in model.external_variables:
            if var.domain != []:
                new_bcs = self.spatial_methods[
                    var.domain[0]
                ].preprocess_external_variables(var)

                model.boundary_conditions.update(new_bcs)

    def set_external_variables(self, model):
        """
        Add external variables to the list of variables to account for, being careful
        about concatenations
        """
        for var in model.external_variables:
            # Find the name in the model variables
            # Look up dictionary key based on value
            try:
                idx = [x.id for x in model.variables.values()].index(var.id)
            except ValueError:
                raise ValueError(
                    """
                    Variable {} must be in the model.variables dictionary to be set
                    as an external variable
                    """.format(
                        var
                    )
                )
            name = list(model.variables.keys())[idx]
            if isinstance(var, pybamm.Variable):
                # No need to keep track of the parent
                self.external_variables[(name, None)] = var
            elif isinstance(var, pybamm.Concatenation):
                start = 0
                end = 0
                for child in var.children:
                    dom = child.domain[0]
                    if len(self.spatial_methods[dom].mesh[dom]) > 1:
                        raise NotImplementedError(
                            "Cannot create 2D external variable with concatenations"
                        )
                    end += self._get_variable_size(child)
                    # Keep a record of the parent
                    self.external_variables[(name, (var, start, end))] = child
                    start = end

    def set_internal_boundary_conditions(self, model):
        """
        A method to set the internal boundary conditions for the submodel.
        These are required to properly calculate the gradient.
        Note: this method modifies the state of self.boundary_conditions.
        """

        def boundary_gradient(left_symbol, right_symbol):

            pybamm.logger.debug(
                "Calculate boundary gradient ({} and {})".format(
                    left_symbol, right_symbol
                )
            )
            left_domain = left_symbol.domain[0]
            right_domain = right_symbol.domain[0]

            left_mesh = self.spatial_methods[left_domain].mesh[left_domain]
            right_mesh = self.spatial_methods[right_domain].mesh[right_domain]

            left_symbol_disc = self.process_symbol(left_symbol)
            right_symbol_disc = self.process_symbol(right_symbol)

            return self.spatial_methods[left_domain].internal_neumann_condition(
                left_symbol_disc, right_symbol_disc, left_mesh, right_mesh
            )

        # bc_key_ids = [key.id for key in list(model.boundary_conditions.keys())]
        bc_key_ids = list(self.bcs.keys())

        internal_bcs = {}
        for var in model.boundary_conditions.keys():
            if isinstance(var, pybamm.Concatenation):
                children = var.children

                first_child = children[0]
                first_orphan = first_child.new_copy()
                next_child = children[1]
                next_orphan = next_child.new_copy()

                lbc = self.bcs[var.id]["left"]
                rbc = (boundary_gradient(first_orphan, next_orphan), "Neumann")

                if first_child.id not in bc_key_ids:
                    internal_bcs.update({first_child.id: {"left": lbc, "right": rbc}})

                for i, _ in enumerate(children[1:-1]):
                    current_child = next_child
                    current_orphan = next_orphan
                    next_child = children[i + 2]
                    next_orphan = next_child.new_copy()

                    lbc = rbc
                    rbc = (boundary_gradient(current_orphan, next_orphan), "Neumann")
                    if current_child.id not in bc_key_ids:
                        internal_bcs.update(
                            {current_child.id: {"left": lbc, "right": rbc}}
                        )

                lbc = rbc
                rbc = self.bcs[var.id]["right"]
                if children[-1].id not in bc_key_ids:
                    internal_bcs.update({children[-1].id: {"left": lbc, "right": rbc}})

        self.bcs.update(internal_bcs)

    def process_initial_conditions(self, model):
        """Discretise model initial_conditions.

        Parameters
        ----------
        model : :class:`pybamm.BaseModel`
            Model to dicretise. Must have attributes rhs, initial_conditions and
            boundary_conditions (all dicts of {variable: equation})

        Returns
        -------
        tuple
            Tuple of processed_initial_conditions (dict of initial conditions) and
            concatenated_initial_conditions (numpy array of concatenated initial
            conditions)

        """
        # Discretise initial conditions
        processed_initial_conditions = self.process_dict(model.initial_conditions)

        # Concatenate initial conditions into a single vector
        # check that all initial conditions are set
        processed_concatenated_initial_conditions = self._concatenate_in_order(
            processed_initial_conditions, check_complete=True
        )

        return processed_initial_conditions, processed_concatenated_initial_conditions

    def process_boundary_conditions(self, model):
        """Discretise model boundary_conditions, also converting keys to ids

        Parameters
        ----------
        model : :class:`pybamm.BaseModel`
            Model to dicretise. Must have attributes rhs, initial_conditions and
            boundary_conditions (all dicts of {variable: equation})

        Returns
        -------
        dict
            Dictionary of processed boundary conditions

        """

        processed_bcs = {}

        # process and set pybamm.variables first incase required
        # in discrisation of other boundary conditions
        for key, bcs in model.boundary_conditions.items():
            processed_bcs[key.id] = {}

            # Handle any boundary conditions applied on the tabs
            if any("tab" in side for side in list(bcs.keys())):
                bcs = self.check_tab_conditions(key, bcs)

            # Process boundary conditions
            for side, bc in bcs.items():
                eqn, typ = bc
                pybamm.logger.debug("Discretise {} ({} bc)".format(key, side))
                processed_eqn = self.process_symbol(eqn)
                processed_bcs[key.id][side] = (processed_eqn, typ)

        return processed_bcs

    def check_tab_conditions(self, symbol, bcs):
        """
        Check any boundary conditions applied on "negative tab", "positive tab"
        and "no tab". For 1D current collector meshes, these conditions are
        converted into boundary conditions on "left" (tab at z=0) or "right"
        (tab at z=l_z) depending on the tab location stored in the mesh. For 2D
        current collector meshes, the boundary conditions can be applied on the
        tabs directly.

        Parameters
        ----------
        symbol : :class:`pybamm.expression_tree.symbol.Symbol`
            The symbol on which the boundary conditions are applied.
        bcs : dict
            The dictionary of boundary conditions (a dict of {side: equation}).

        Returns
        -------
        dict
            The dictionary of boundary conditions, with the keys changed to
            "left" and "right" where necessary.

        """
        # Check symbol domain
        domain = symbol.domain[0]
        mesh = self.mesh[domain][0]

        if domain != "current collector":
            raise pybamm.ModelError(
                """Boundary conditions can only be applied on the tabs in the domain
            'current collector', but {} has domain {}""".format(
                    symbol, domain
                )
            )
        # Replace keys with "left" and "right" as appropriate for 1D meshes
        if isinstance(mesh, pybamm.SubMesh1D):
            # send boundary conditions applied on the tabs to "left" or "right"
            # depending on the tab location stored in the mesh
            for tab in ["negative tab", "positive tab"]:
                if any(tab in side for side in list(bcs.keys())):
                    bcs[mesh.tabs[tab]] = bcs.pop(tab)
            # if there was a tab at either end, then the boundary conditions
            # have now been set on "left" and "right" as required by the spatial
            # method, so there is no need to further modify the bcs dict
            if all(side in list(bcs.keys()) for side in ["left", "right"]):
                pass
            # if both tabs are located at z=0 then the "right" boundary condition
            # (at z=1) is the condition for "no tab"
            elif "left" in list(bcs.keys()):
                bcs["right"] = bcs.pop("no tab")
            # else if both tabs are located at z=1, the "left" boundary condition
            # (at z=0) is the condition for "no tab"
            else:
                bcs["left"] = bcs.pop("no tab")

        return bcs

    def process_rhs_and_algebraic(self, model):
        """Discretise model equations - differential ('rhs') and algebraic.

        Parameters
        ----------
        model : :class:`pybamm.BaseModel`
            Model to dicretise. Must have attributes rhs, initial_conditions and
            boundary_conditions (all dicts of {variable: equation})

        Returns
        -------
        tuple
            Tuple of processed_rhs (dict of processed differential equations),
            processed_concatenated_rhs, processed_algebraic (dict of processed algebraic
            equations) and processed_concatenated_algebraic

        """

        # Discretise right-hand sides, passing domain from variable
        processed_rhs = self.process_dict(model.rhs)

        # Concatenate rhs into a single state vector
        # Need to concatenate in order as the ordering of equations could be different
        # in processed_rhs and model.rhs
        processed_concatenated_rhs = self._concatenate_in_order(processed_rhs)

        # Discretise and concatenate algebraic equations
        processed_algebraic = self.process_dict(model.algebraic)

        # Concatenate algebraic into a single state vector
        # Need to concatenate in order as the ordering of equations could be different
        # in processed_algebraic and model.algebraic
        processed_concatenated_algebraic = self._concatenate_in_order(
            processed_algebraic
        )

        return (
            processed_rhs,
            processed_concatenated_rhs,
            processed_algebraic,
            processed_concatenated_algebraic,
        )

    def create_mass_matrix(self, model):
        """Creates mass matrix of the discretised model.
        Note that the model is assumed to be of the form M*y_dot = f(t,y), where
        M is the (possibly singular) mass matrix.

        Parameters
        ----------
        model : :class:`pybamm.BaseModel`
            Discretised model. Must have attributes rhs, initial_conditions and
            boundary_conditions (all dicts of {variable: equation})

        Returns
        -------
        :class:`pybamm.Matrix`
            The mass matrix
        :class:`pybamm.Matrix`
            The inverse of the ode part of the mass matrix (required by solvers
            which only accept the ODEs in explicit form)
        """
        # Create list of mass matrices for each equation to be put into block
        # diagonal mass matrix for the model
        mass_list = []
        mass_inv_list = []

        # get a list of model rhs variables that are sorted according to
        # where they are in the state vector
        model_variables = model.rhs.keys()
        model_slices = []
        for v in model_variables:
            if isinstance(v, pybamm.Concatenation):
                model_slices.append(
                    slice(
                        self.y_slices[v.children[0].id][0].start,
                        self.y_slices[v.children[-1].id][0].stop,
                    )
                )
            else:
                model_slices.append(self.y_slices[v.id][0])
        sorted_model_variables = [
            v for _, v in sorted(zip(model_slices, model_variables))
        ]

        # Process mass matrices for the differential equations
        for var in sorted_model_variables:
            if var.domain == []:
                # If variable domain empty then mass matrix is just 1
                mass_list.append(1.0)
                mass_inv_list.append(1.0)
            else:
                mass = (
                    self.spatial_methods[var.domain[0]]
                    .mass_matrix(var, self.bcs)
                    .entries
                )
                mass_list.append(mass)
                if isinstance(
                    self.spatial_methods[var.domain[0]],
                    (pybamm.ZeroDimensionalMethod, pybamm.FiniteVolume),
                ):
                    # for 0D methods the mass matrix is just a scalar 1 and for
                    # finite volumes the mass matrix is identity, so no need to
                    # compute the inverse
                    mass_inv_list.append(mass)
                else:
                    # inverse is more efficient in csc format
                    mass_inv = inv(csc_matrix(mass))
                    mass_inv_list.append(mass_inv)

        # Create lumped mass matrix (of zeros) of the correct shape for the
        # discretised algebraic equations
        if model.algebraic.keys():
            mass_algebraic_size = model.concatenated_algebraic.shape[0]
            mass_algebraic = csr_matrix((mass_algebraic_size, mass_algebraic_size))
            mass_list.append(mass_algebraic)

        # Create block diagonal (sparse) mass matrix (if model is not empty)
        # and inverse (if model has odes)
        if len(model.rhs) + len(model.algebraic) > 0:
            mass_matrix = pybamm.Matrix(block_diag(mass_list, format="csr"))
            if len(model.rhs) > 0:
                mass_matrix_inv = pybamm.Matrix(block_diag(mass_inv_list, format="csr"))
            else:
                mass_matrix_inv = None
        else:
            mass_matrix, mass_matrix_inv = None, None

        return mass_matrix, mass_matrix_inv

    def create_jacobian(self, model):
        """Creates Jacobian of the discretised model.
        Note that the model is assumed to be of the form M*y_dot = f(t,y), where
        M is the (possibly singular) mass matrix. The Jacobian is df/dy.

        Note: At present, calculation of the Jacobian is deferred until after
        simplification, since it is much faster to compute the Jacobian of the
        simplified model. However, in some use cases (e.g. running the same
        model multiple times but with different parameters) it may be more
        efficient to compute the Jacobian once, before simplification, so that
        parameters in the Jacobian can be updated (see PR #670).

        Parameters
        ----------
        model : :class:`pybamm.BaseModel`
            Discretised model. Must have attributes rhs, initial_conditions and
            boundary_conditions (all dicts of {variable: equation})

        Returns
        -------
        :class:`pybamm.Concatenation`
            The expression trees corresponding to the Jacobian of the model
        """
        # create state vector to differentiate with respect to
        y = pybamm.StateVector(slice(0, np.size(model.concatenated_initial_conditions)))
        # set up Jacobian object, for re-use of dict
        jacobian = pybamm.Jacobian()

        # calculate Jacobian of rhs by equation
        jac_rhs_eqn_dict = {}
        for eqn_key, eqn in model.rhs.items():
            pybamm.logger.debug(
                "Calculating block of Jacobian for {!r}".format(eqn_key.name)
            )
            jac_rhs_eqn_dict[eqn_key] = jacobian.jac(eqn, y)
        jac_rhs = self._concatenate_in_order(jac_rhs_eqn_dict, sparse=True)

        # calculate Jacobian of algebraic by equation
        jac_algebraic_eqn_dict = {}
        for eqn_key, eqn in model.algebraic.items():
            pybamm.logger.debug(
                "Calculating block of Jacobian for {!r}".format(eqn_key.name)
            )
            jac_algebraic_eqn_dict[eqn_key] = jacobian.jac(eqn, y)
        jac_algebraic = self._concatenate_in_order(jac_algebraic_eqn_dict, sparse=True)

        # full Jacobian
        if model.rhs.keys() and model.algebraic.keys():
            jac = pybamm.SparseStack(jac_rhs, jac_algebraic)
        elif not model.algebraic.keys():
            jac = jac_rhs
        else:
            jac = jac_algebraic

        return jac, jac_rhs, jac_algebraic

    def process_dict(self, var_eqn_dict):
        """Discretise a dictionary of {variable: equation}, broadcasting if necessary
        (can be model.rhs, model.algebraic, model.initial_conditions or
        model.variables).

        Parameters
        ----------
        var_eqn_dict : dict
            Equations ({variable: equation} dict) to dicretise
            (can be model.rhs, model.algebraic, model.initial_conditions or
            model.variables)

        Returns
        -------
        new_var_eqn_dict : dict
            Discretised equations

        """
        new_var_eqn_dict = {}
        for eqn_key, eqn in var_eqn_dict.items():
            # Broadcast if the equation evaluates to a number(e.g. Scalar)
            if eqn.evaluates_to_number() and not isinstance(eqn_key, str):
                eqn = pybamm.FullBroadcast(
                    eqn, eqn_key.domain, eqn_key.auxiliary_domains
                )

            # note we are sending in the key.id here so we don't have to
            # keep calling .id
            pybamm.logger.debug("Discretise {!r}".format(eqn_key))

            processed_eqn = self.process_symbol(eqn)

            new_var_eqn_dict[eqn_key] = processed_eqn

        return new_var_eqn_dict

    def process_symbol(self, symbol):
        """Discretise operators in model equations.
        If a symbol has already been discretised, the stored value is returned.

        Parameters
        ----------
        symbol : :class:`pybamm.expression_tree.symbol.Symbol`
            Symbol to discretise

        Returns
        -------
        :class:`pybamm.expression_tree.symbol.Symbol`
            Discretised symbol

        """
        try:
            return self._discretised_symbols[symbol.id]
        except KeyError:
            discretised_symbol = self._process_symbol(symbol)
            self._discretised_symbols[symbol.id] = discretised_symbol
            discretised_symbol.test_shape()
            # Assign mesh as an attribute to the processed variable
            if symbol.domain != []:
                discretised_symbol.mesh = self.mesh.combine_submeshes(*symbol.domain)
            else:
                discretised_symbol.mesh = None
            # Assign secondary mesh
            if "secondary" in symbol.auxiliary_domains:
                discretised_symbol.secondary_mesh = self.mesh.combine_submeshes(
                    *symbol.auxiliary_domains["secondary"]
                )
            else:
                discretised_symbol.secondary_mesh = None
            return discretised_symbol

    def _process_symbol(self, symbol):
        """ See :meth:`Discretisation.process_symbol()`. """

        if symbol.domain != []:
            spatial_method = self.spatial_methods[symbol.domain[0]]
            # If boundary conditions are provided, need to check for BCs on tabs
            if self.bcs:
                key_id = list(self.bcs.keys())[0]
                if any("tab" in side for side in list(self.bcs[key_id].keys())):
                    self.bcs[key_id] = self.check_tab_conditions(
                        symbol, self.bcs[key_id]
                    )

        if isinstance(symbol, pybamm.BinaryOperator):
            # Pre-process children
            left, right = symbol.children
            disc_left = self.process_symbol(left)
            disc_right = self.process_symbol(right)
            if symbol.domain == []:
                return symbol._binary_new_copy(disc_left, disc_right)
            else:
                return spatial_method.process_binary_operators(
                    symbol, left, right, disc_left, disc_right
                )

        elif isinstance(symbol, pybamm.UnaryOperator):
            child = symbol.child
            disc_child = self.process_symbol(child)
            if child.domain != []:
                child_spatial_method = self.spatial_methods[child.domain[0]]

            if isinstance(symbol, pybamm.Gradient):
                return child_spatial_method.gradient(child, disc_child, self.bcs)

            elif isinstance(symbol, pybamm.Divergence):
                return child_spatial_method.divergence(child, disc_child, self.bcs)

            elif isinstance(symbol, pybamm.Laplacian):
                return child_spatial_method.laplacian(child, disc_child, self.bcs)

            elif isinstance(symbol, pybamm.Gradient_Squared):
                return child_spatial_method.gradient_squared(
                    child, disc_child, self.bcs
                )

            elif isinstance(symbol, pybamm.Mass):
                return child_spatial_method.mass_matrix(child, self.bcs)

            elif isinstance(symbol, pybamm.BoundaryMass):
                return child_spatial_method.boundary_mass_matrix(child, self.bcs)

            elif isinstance(symbol, pybamm.IndefiniteIntegral):
                return child_spatial_method.indefinite_integral(child, disc_child)

            elif isinstance(symbol, pybamm.Integral):
                out = child_spatial_method.integral(child, disc_child)
                out.copy_domains(symbol)
                return out

            elif isinstance(symbol, pybamm.DefiniteIntegralVector):
                return child_spatial_method.definite_integral_matrix(
                    child.domain, vector_type=symbol.vector_type
                )

            elif isinstance(symbol, pybamm.BoundaryIntegral):
                return child_spatial_method.boundary_integral(
                    child, disc_child, symbol.region
                )

            elif isinstance(symbol, pybamm.Broadcast):
                # Broadcast new_child to the domain specified by symbol.domain
                # Different discretisations may broadcast differently
                if symbol.domain == []:
                    symbol = disc_child * pybamm.Vector(np.array([1]))
                else:
                    symbol = spatial_method.broadcast(
                        disc_child,
                        symbol.domain,
                        symbol.auxiliary_domains,
                        symbol.broadcast_type,
                    )
                return symbol

            elif isinstance(symbol, pybamm.DeltaFunction):
                return spatial_method.delta_function(symbol, disc_child)

            elif isinstance(symbol, pybamm.BoundaryOperator):
                # if boundary operator applied on "negative tab" or
                # "positive tab" *and* the mesh is 1D then change side to
                # "left" or "right" as appropriate
                if symbol.side in ["negative tab", "positive tab"]:
                    mesh = self.mesh[symbol.children[0].domain[0]][0]
                    if isinstance(mesh, pybamm.SubMesh1D):
                        symbol.side = mesh.tabs[symbol.side]
                return child_spatial_method.boundary_value_or_flux(
                    symbol, disc_child, self.bcs
                )

            else:
                return symbol._unary_new_copy(disc_child)

        elif isinstance(symbol, pybamm.Function):
            disc_children = [self.process_symbol(child) for child in symbol.children]
            return symbol._function_new_copy(disc_children)

        elif isinstance(symbol, pybamm.VariableDot):
            return pybamm.StateVectorDot(
                *self.y_slices[symbol.get_variable().id],
                domain=symbol.domain,
                auxiliary_domains=symbol.auxiliary_domains
            )

        elif isinstance(symbol, pybamm.Variable):
            # Check if variable is a standard variable or an external variable
            if any(symbol.id == var.id for var in self.external_variables.values()):
                # Look up dictionary key based on value
                idx = [x.id for x in self.external_variables.values()].index(symbol.id)
                name, parent_and_slice = list(self.external_variables.keys())[idx]
                if parent_and_slice is None:
                    # Variable didn't come from a concatenation so we can just create a
                    # normal external variable using the symbol's name
                    return pybamm.ExternalVariable(
                        symbol.name,
                        size=self._get_variable_size(symbol),
                        domain=symbol.domain,
                        auxiliary_domains=symbol.auxiliary_domains,
                    )
                else:
                    # We have to use a special name since the concatenation doesn't have
                    # a very informative name. Needs improving
                    parent, start, end = parent_and_slice
                    ext = pybamm.ExternalVariable(
                        name,
                        size=self._get_variable_size(parent),
                        domain=parent.domain,
                        auxiliary_domains=parent.auxiliary_domains,
                    )
                    out = ext[slice(start, end)]
                    out.domain = symbol.domain
                    return out

            else:
                # add a try except block for a more informative error if a variable
                # can't be found. This should usually be caught earlier by
                # model.check_well_posedness, but won't be if debug_mode is False
                try:
                    y_slices = self.y_slices[symbol.id]
                except KeyError:
                    raise pybamm.ModelError(
                        """
                        No key set for variable '{}'. Make sure it is included in either
                        model.rhs, model.algebraic, or model.external_variables in an
                        unmodified form (e.g. not Broadcasted)
                        """.format(
                            symbol.name
                        )
                    )
                return pybamm.StateVector(
                    *y_slices,
                    domain=symbol.domain,
                    auxiliary_domains=symbol.auxiliary_domains
                )

        elif isinstance(symbol, pybamm.SpatialVariable):
            return spatial_method.spatial_variable(symbol)

        elif isinstance(symbol, pybamm.Concatenation):
            new_children = [self.process_symbol(child) for child in symbol.children]
            new_symbol = spatial_method.concatenation(new_children)

            return new_symbol

        else:
            # Backup option: return new copy of the object
            try:
                return symbol.new_copy()
            except NotImplementedError:
                raise NotImplementedError(
                    "Cannot discretise symbol of type '{}'".format(type(symbol))
                )

    def concatenate(self, *symbols, sparse=False):
        if sparse:
            return pybamm.SparseStack(*symbols)
        else:
            return pybamm.NumpyConcatenation(*symbols)

    def _concatenate_in_order(self, var_eqn_dict, check_complete=False, sparse=False):
        """
        Concatenate a dictionary of {variable: equation} using self.y_slices

        The keys/variables in `var_eqn_dict` must be the same as the ids in
        `self.y_slices`.
        The resultant concatenation is ordered according to the ordering of the slice
        values in `self.y_slices`

        Parameters
        ----------
        var_eqn_dict : dict
            Equations ({variable: equation} dict) to dicretise
        check_complete : bool, optional
            Whether to check keys in var_eqn_dict against self.y_slices. Default
            is False
        sparse : bool, optional
            If True the concatenation will be a :class:`pybamm.SparseStack`. If
            False the concatenation will be a :class:`pybamm.NumpyConcatenation`.
            Default is False

        Returns
        -------
        var_eqn_dict : dict
            Discretised right-hand side equations

        """
        # Unpack symbols in variables that are concatenations of variables
        unpacked_variables = []
        slices = []
        for symbol in var_eqn_dict.keys():
            if isinstance(symbol, pybamm.Concatenation):
                unpacked_variables.extend([var for var in symbol.children])
                # must append the slice for the whole concatenation, so that equations
                # get sorted correctly
                slices.append(
                    slice(
                        self.y_slices[symbol.children[0].id][0].start,
                        self.y_slices[symbol.children[-1].id][0].stop,
                    )
                )
            else:
                unpacked_variables.append(symbol)
                slices.append(self.y_slices[symbol.id][0])

        if check_complete:
            # Check keys from the given var_eqn_dict against self.y_slices
            ids = {v.id for v in unpacked_variables}
            external_id = {v.id for v in self.external_variables.values()}
            for var in self.external_variables.values():
                child_ids = {child.id for child in var.children}
                external_id = external_id.union(child_ids)
            y_slices_with_external_removed = set(self.y_slices.keys()).difference(
                external_id
            )
            if ids != y_slices_with_external_removed:
                given_variable_names = [v.name for v in var_eqn_dict.keys()]
                raise pybamm.ModelError(
                    "Initial conditions are insufficient. Only "
                    "provided for {} ".format(given_variable_names)
                )

        equations = list(var_eqn_dict.values())

        # sort equations according to slices
        sorted_equations = [eq for _, eq in sorted(zip(slices, equations))]

        return self.concatenate(*sorted_equations, sparse=sparse)

    def check_model(self, model):
        """ Perform some basic checks to make sure the discretised model makes sense."""
        self.check_initial_conditions(model)
        self.check_initial_conditions_rhs(model)
        self.check_variables(model)

    def check_initial_conditions(self, model):
        """Check initial conditions are a numpy array"""
        # Individual
        for var, eqn in model.initial_conditions.items():
            assert isinstance(
<<<<<<< HEAD
                eqn.evaluate(t=0, params="shape test"), np.ndarray
=======
                eqn.evaluate(t=0, inputs="shape test"), np.ndarray
>>>>>>> f47b4b86
            ), pybamm.ModelError(
                """
                initial_conditions must be numpy array after discretisation but they are
                {} for variable '{}'.
                """.format(
<<<<<<< HEAD
                    type(eqn.evaluate(t=0, params="shape test")), var
=======
                    type(eqn.evaluate(t=0, inputs="shape test")), var
>>>>>>> f47b4b86
                )
            )
        # Concatenated
        assert (
            type(
<<<<<<< HEAD
                model.concatenated_initial_conditions.evaluate(t=0, params="shape test")
=======
                model.concatenated_initial_conditions.evaluate(t=0, inputs="shape test")
>>>>>>> f47b4b86
            )
            is np.ndarray
        ), pybamm.ModelError(
            """
            Concatenated initial_conditions must be numpy array after discretisation but
            they are {}.
            """.format(
                type(model.concatenated_initial_conditions)
            )
        )

    def check_initial_conditions_rhs(self, model):
        """Check initial conditions and rhs have the same shape"""
        y0 = model.concatenated_initial_conditions
        # Individual
        for var in model.rhs.keys():
            assert (
                model.rhs[var].shape == model.initial_conditions[var].shape
            ), pybamm.ModelError(
                """
                rhs and initial_conditions must have the same shape after discretisation
                but rhs.shape = {} and initial_conditions.shape = {} for variable '{}'.
                """.format(
                    model.rhs[var].shape, model.initial_conditions[var].shape, var
                )
            )
        # Concatenated
        assert (
            model.concatenated_rhs.shape[0] + model.concatenated_algebraic.shape[0]
            == y0.shape[0]
        ), pybamm.ModelError(
            """
            Concatenation of (rhs, algebraic) and initial_conditions must have the
            same shape after discretisation but rhs.shape = {}, algebraic.shape = {},
            and initial_conditions.shape = {}.
            """.format(
                model.concatenated_rhs.shape,
                model.concatenated_algebraic.shape,
                y0.shape,
            )
        )

    def check_variables(self, model):
        """
        Check variables in variable list against rhs
        Be lenient with size check if the variable in model.variables is broadcasted, or
        a concatenation
        (if broadcasted, variable is a multiplication with a vector of ones)
        """
        for rhs_var in model.rhs.keys():
            if rhs_var.name in model.variables.keys():
                var = model.variables[rhs_var.name]

                different_shapes = not np.array_equal(
                    model.rhs[rhs_var].shape, var.shape
                )

                not_concatenation = not isinstance(var, pybamm.Concatenation)

                not_mult_by_one_vec = not (
                    isinstance(var, pybamm.Multiplication)
                    and isinstance(var.right, pybamm.Vector)
                    and np.all(var.right.entries == 1)
                )

                if different_shapes and not_concatenation and not_mult_by_one_vec:
                    raise pybamm.ModelError(
                        """
                    variable and its eqn must have the same shape after discretisation
                    but variable.shape = {} and rhs.shape = {} for variable '{}'.
                    """.format(
                            var.shape, model.rhs[rhs_var].shape, var
                        )
                    )<|MERGE_RESOLUTION|>--- conflicted
+++ resolved
@@ -1028,31 +1028,19 @@
         # Individual
         for var, eqn in model.initial_conditions.items():
             assert isinstance(
-<<<<<<< HEAD
-                eqn.evaluate(t=0, params="shape test"), np.ndarray
-=======
                 eqn.evaluate(t=0, inputs="shape test"), np.ndarray
->>>>>>> f47b4b86
             ), pybamm.ModelError(
                 """
                 initial_conditions must be numpy array after discretisation but they are
                 {} for variable '{}'.
                 """.format(
-<<<<<<< HEAD
-                    type(eqn.evaluate(t=0, params="shape test")), var
-=======
                     type(eqn.evaluate(t=0, inputs="shape test")), var
->>>>>>> f47b4b86
                 )
             )
         # Concatenated
         assert (
             type(
-<<<<<<< HEAD
-                model.concatenated_initial_conditions.evaluate(t=0, params="shape test")
-=======
                 model.concatenated_initial_conditions.evaluate(t=0, inputs="shape test")
->>>>>>> f47b4b86
             )
             is np.ndarray
         ), pybamm.ModelError(
