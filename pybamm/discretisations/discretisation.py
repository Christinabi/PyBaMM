--- conflicted
+++ resolved
@@ -53,11 +53,7 @@
         self.bcs = {}
         self.y_slices = {}
         self._discretised_symbols = {}
-<<<<<<< HEAD
-        self.external_variables = []
-=======
         self.external_variables = {}
->>>>>>> ffd0d379
 
     @property
     def mesh(self):
@@ -131,11 +127,7 @@
 
         # Prepare discretisation
         # set variables (we require the full variable not just id)
-        variables = (
-            list(model.rhs.keys())
-            + list(model.algebraic.keys())
-            + model.external_variables
-        )
+        variables = list(model.rhs.keys()) + list(model.algebraic.keys())
 
         # Set the y split for variables
         pybamm.logger.info("Set variable slices for {}".format(model.name))
@@ -144,10 +136,7 @@
         # now add extrapolated external variables to the boundary conditions
         # if required by the spatial method
         self._preprocess_external_variables(model)
-<<<<<<< HEAD
-=======
         self.set_external_variables(model)
->>>>>>> ffd0d379
 
         # set boundary conditions (only need key ids for boundary_conditions)
         pybamm.logger.info("Discretise boundary conditions for {}".format(model.name))
@@ -166,27 +155,6 @@
 
         model_disc.bcs = self.bcs
 
-<<<<<<< HEAD
-        self.external_variables = model.external_variables
-        # find where external variables begin in state vector
-        start_vals = []
-        for var in self.external_variables:
-            if isinstance(var, pybamm.Concatenation):
-                for child in var.children:
-                    start_vals += [self.y_slices[child.id][0].start]
-            elif isinstance(var, pybamm.Variable):
-                start_vals += [self.y_slices[var.id][0].start]
-
-        model_disc.external_variables = model.external_variables
-        model_disc.y_length = self.y_length
-        model_disc.y_slices = self.y_slices
-        if start_vals:
-            model_disc.external_start = min(start_vals)
-        else:
-            model_disc.external_start = self.y_length
-
-=======
->>>>>>> ffd0d379
         pybamm.logger.info("Discretise initial conditions for {}".format(model.name))
         ics, concat_ics = self.process_initial_conditions(model)
         model_disc.initial_conditions = ics
@@ -269,13 +237,10 @@
                 start = end
 
         self.y_slices = y_slices
-        self.y_length = end
 
         # reset discretised_symbols
         self._discretised_symbols = {}
 
-<<<<<<< HEAD
-=======
     def _get_variable_size(self, variable):
         "Helper function to determine what size a variable should be"
         # If domain is empty then variable has size 1
@@ -288,7 +253,6 @@
                     size += submesh.npts_for_broadcast
             return size
 
->>>>>>> ffd0d379
     def _preprocess_external_variables(self, model):
         """
         A method to preprocess external variables so that they are
@@ -304,21 +268,13 @@
         """
 
         for var in model.external_variables:
-<<<<<<< HEAD
-            if var.domain == []:
-                pass
-            else:
-=======
             if var.domain != []:
->>>>>>> ffd0d379
                 new_bcs = self.spatial_methods[
                     var.domain[0]
                 ].preprocess_external_variables(var)
 
                 model.boundary_conditions.update(new_bcs)
 
-<<<<<<< HEAD
-=======
     def set_external_variables(self, model):
         """
         Add external variables to the list of variables to account for, being careful
@@ -356,7 +312,6 @@
                     self.external_variables[(name, (var, start, end))] = child
                     start = end
 
->>>>>>> ffd0d379
     def set_internal_boundary_conditions(self, model):
         """
         A method to set the internal boundary conditions for the submodel.
@@ -1010,13 +965,8 @@
         if check_complete:
             # Check keys from the given var_eqn_dict against self.y_slices
             ids = {v.id for v in unpacked_variables}
-<<<<<<< HEAD
-            external_id = {v.id for v in self.external_variables}
-            for var in self.external_variables:
-=======
             external_id = {v.id for v in self.external_variables.values()}
             for var in self.external_variables.values():
->>>>>>> ffd0d379
                 child_ids = {child.id for child in var.children}
                 external_id = external_id.union(child_ids)
             y_slices_with_external_removed = set(self.y_slices.keys()).difference(
