#
# Interface for discretisation
#
import pybamm
import numpy as np
from collections import defaultdict, OrderedDict
from scipy.sparse import block_diag, csc_matrix, csr_matrix
from scipy.sparse.linalg import inv


def has_bc_of_form(symbol, side, bcs, form):

    if symbol.id in bcs:
        if bcs[symbol.id][side][1] == form:
            return True
        else:
            return False

    else:
        return False


class Discretisation(object):
    """The discretisation class, with methods to process a model and replace
    Spatial Operators with Matrices and Variables with StateVectors

    Parameters
    ----------
    mesh : pybamm.Mesh
            contains all submeshes to be used on each domain
    spatial_methods : dict
            a dictionary of the spatial methods to be used on each
            domain. The keys correspond to the model domains and the
            values to the spatial method.
    """

    def __init__(self, mesh=None, spatial_methods=None):
        self._mesh = mesh
        if mesh is None:
            self._spatial_methods = {}
        else:
            # Unpack macroscale to the constituent subdomains
            if "macroscale" in spatial_methods.keys():
                method = spatial_methods["macroscale"]
                spatial_methods["negative electrode"] = method
                spatial_methods["separator"] = method
                spatial_methods["positive electrode"] = method

            self._spatial_methods = spatial_methods
            for method in self._spatial_methods.values():
                method.build(mesh)

        self.bcs = {}
        self.y_slices = {}
        self._discretised_symbols = {}
        self.external_variables = []

    @property
    def mesh(self):
        return self._mesh

    @property
    def y_slices(self):
        return self._y_slices

    @y_slices.setter
    def y_slices(self, value):
        if not isinstance(value, dict):
            raise TypeError("""y_slices should be dict, not {}""".format(type(value)))

        self._y_slices = value

    @property
    def spatial_methods(self):
        return self._spatial_methods

    @property
    def bcs(self):
        return self._bcs

    @bcs.setter
    def bcs(self, value):
        self._bcs = value
        # reset discretised_symbols
        self._discretised_symbols = {}

    def process_model(self, model, inplace=True, check_model=True):
        """Discretise a model.
        Currently inplace, could be changed to return a new model.

        Parameters
        ----------
        model : :class:`pybamm.BaseModel`
            Model to dicretise. Must have attributes rhs, initial_conditions and
            boundary_conditions (all dicts of {variable: equation})
        inplace : bool, optional
            If True, discretise the model in place. Otherwise, return a new
            discretised model. Default is True.
        check_model : bool, optional
            If True, model checks are performed after discretisation. For large
            systems these checks can be slow, so can be skipped by setting this
            option to False. When developing, testing or debugging it is recommened
            to leave this option as True as it may help to identify any errors.
            Default is True.

        Returns
        -------
        model_disc : :class:`pybamm.BaseModel`
            The discretised model. Note that if ``inplace`` is True, model will
            have also been discretised in place so model == model_disc. If
            ``inplace`` is False, model != model_disc

        Raises
        ------
        :class:`pybamm.ModelError`
            If an empty model is passed (`model.rhs = {}` and `model.algebraic={}`)

        """

        pybamm.logger.info("Start discretising {}".format(model.name))

        # Make sure model isn't empty
        if len(model.rhs) == 0 and len(model.algebraic) == 0:
            raise pybamm.ModelError("Cannot discretise empty model")
        # Check well-posedness to avoid obscure errors
        model.check_well_posedness()

        # Prepare discretisation
        # set variables (we require the full variable not just id)
        variables = (
            list(model.rhs.keys())
            + list(model.algebraic.keys())
            + model.external_variables
        )

        # Set the y split for variables
        pybamm.logger.info("Set variable slices for {}".format(model.name))
        self.set_variable_slices(variables)

        # now add extrapolated external variables to the boundary conditions
        # if required by the spatial method
        self._preprocess_external_variables(model)

        # set boundary conditions (only need key ids for boundary_conditions)
        pybamm.logger.info("Discretise boundary conditions for {}".format(model.name))
        self.bcs = self.process_boundary_conditions(model)
        pybamm.logger.info("Set internal boundary conditions for {}".format(model.name))
        self.set_internal_boundary_conditions(model)

        # set up inplace vs not inplace
        if inplace:
            # any changes to model_disc attributes will change model attributes
            # since they point to the same object
            model_disc = model
        else:
            # create an empty copy of the original model
            model_disc = model.new_copy()

        model_disc.bcs = self.bcs

        self.external_variables = model.external_variables
        # find where external variables begin in state vector
        # we always append external variables to the end, so
        # it is sufficient to only know the starting location
        start_vals = []
        for var in self.external_variables:
            if isinstance(var, pybamm.Concatenation):
                for child in var.children:
                    start_vals += [self.y_slices[child.id][0].start]
            elif isinstance(var, pybamm.Variable):
                start_vals += [self.y_slices[var.id][0].start]

        # attach properties of the state vector so that it
        # can be divided correctly during the solving stage
        model_disc.external_variables = model.external_variables
        model_disc.y_length = self.y_length
        model_disc.y_slices = self.y_slices
        if start_vals:
            model_disc.external_start = min(start_vals)
        else:
            model_disc.external_start = self.y_length

        pybamm.logger.info("Discretise initial conditions for {}".format(model.name))
        ics, concat_ics = self.process_initial_conditions(model)
        model_disc.initial_conditions = ics
        model_disc.concatenated_initial_conditions = concat_ics

        # Discretise variables (applying boundary conditions)
        # Note that we **do not** discretise the keys of model.rhs,
        # model.initial_conditions and model.boundary_conditions
        pybamm.logger.info("Discretise variables for {}".format(model.name))
        model_disc.variables = self.process_dict(model.variables)

        # Process parabolic and elliptic equations
        pybamm.logger.info("Discretise model equations for {}".format(model.name))
        rhs, concat_rhs, alg, concat_alg = self.process_rhs_and_algebraic(model)
        model_disc.rhs, model_disc.concatenated_rhs = rhs, concat_rhs
        model_disc.algebraic, model_disc.concatenated_algebraic = alg, concat_alg

        # Process events
        processed_events = {}
        pybamm.logger.info("Discretise events for {}".format(model.name))
        for event, equation in model.events.items():
            pybamm.logger.debug("Discretise event '{}'".format(event))
            processed_events[event] = self.process_symbol(equation)
        model_disc.events = processed_events

        # Create mass matrix
        pybamm.logger.info("Create mass matrix for {}".format(model.name))
        model_disc.mass_matrix, model_disc.mass_matrix_inv = self.create_mass_matrix(
            model_disc
        )

        # Check that resulting model makes sense
        if check_model:
            pybamm.logger.info("Performing model checks for {}".format(model.name))
            self.check_model(model_disc)

        pybamm.logger.info("Finish discretising {}".format(model.name))

        return model_disc

    def set_variable_slices(self, variables):
        """
        Sets the slicing for variables.

        Parameters
        ----------
        variables : iterable of :class:`pybamm.Variables`
            The variables for which to set slices
        """
        # Set up y_slices
        y_slices = defaultdict(list)
        start = 0
        end = 0
        # Iterate through unpacked variables, adding appropriate slices to y_slices
        for variable in variables:
            # If domain is empty then variable has size 1
            if variable.domain == []:
                end += 1
                y_slices[variable.id].append(slice(start, end))
                start = end
            # Otherwise, add up the size of all the domains in variable.domain
            elif isinstance(variable, pybamm.Concatenation):
                children = variable.children
                meshes = OrderedDict()
                for child in children:
                    meshes[child] = [
                        self.spatial_methods[dom].mesh[dom] for dom in child.domain
                    ]
                sec_points = len(list(meshes.values())[0][0])
                for i in range(sec_points):
                    for child, mesh in meshes.items():
                        for domain_mesh in mesh:
                            submesh = domain_mesh[i]
                            end += submesh.npts_for_broadcast
                        y_slices[child.id].append(slice(start, end))
                        start = end
            else:
                for dom in variable.domain:
                    for submesh in self.spatial_methods[dom].mesh[dom]:
                        end += submesh.npts_for_broadcast
                y_slices[variable.id].append(slice(start, end))
                start = end

        self.y_slices = y_slices
        self.y_length = end

        # reset discretised_symbols
        self._discretised_symbols = {}

    def _preprocess_external_variables(self, model):
        """
        A method to preprocess external variables so that they are
        compatible with the spatial method. For example, in finite
        volume, the user will supply a vector of values valid on the
        cell centres. However, for model processing, we also require
        the boundary edge fluxes. Therefore, we extrapolate and add
        the boundary fluxes to the boundary conditions, which are
        employed in generating the grad and div matrices.
        The processing is delegated to spatial methods as
        the preprocessing required for finite volume and finite
        element will be different.
        """

        for var in model.external_variables:
            if var.domain != []:
                new_bcs = self.spatial_methods[
                    var.domain[0]
                ].preprocess_external_variables(var)

                model.boundary_conditions.update(new_bcs)

    def set_internal_boundary_conditions(self, model):
        """
        A method to set the internal boundary conditions for the submodel.
        These are required to properly calculate the gradient.
        Note: this method modifies the state of self.boundary_conditions.
        """

        def boundary_gradient(left_symbol, right_symbol):

            pybamm.logger.debug(
                "Calculate boundary gradient ({} and {})".format(
                    left_symbol, right_symbol
                )
            )
            left_domain = left_symbol.domain[0]
            right_domain = right_symbol.domain[0]

            left_mesh = self.spatial_methods[left_domain].mesh[left_domain]
            right_mesh = self.spatial_methods[right_domain].mesh[right_domain]

            left_symbol_disc = self.process_symbol(left_symbol)
            right_symbol_disc = self.process_symbol(right_symbol)

            return self.spatial_methods[left_domain].internal_neumann_condition(
                left_symbol_disc, right_symbol_disc, left_mesh, right_mesh
            )

        # bc_key_ids = [key.id for key in list(model.boundary_conditions.keys())]
        bc_key_ids = list(self.bcs.keys())

        internal_bcs = {}
        for var in model.boundary_conditions.keys():
            if isinstance(var, pybamm.Concatenation):
                children = var.children

                first_child = children[0]
                first_orphan = first_child.new_copy()
                next_child = children[1]
                next_orphan = next_child.new_copy()

                lbc = self.bcs[var.id]["left"]
                rbc = (boundary_gradient(first_orphan, next_orphan), "Neumann")

                if first_child.id not in bc_key_ids:
                    internal_bcs.update({first_child.id: {"left": lbc, "right": rbc}})

                for i, _ in enumerate(children[1:-1]):
                    current_child = next_child
                    current_orphan = next_orphan
                    next_child = children[i + 2]
                    next_orphan = next_child.new_copy()

                    lbc = rbc
                    rbc = (boundary_gradient(current_orphan, next_orphan), "Neumann")
                    if current_child.id not in bc_key_ids:
                        internal_bcs.update(
                            {current_child.id: {"left": lbc, "right": rbc}}
                        )

                lbc = rbc
                rbc = self.bcs[var.id]["right"]
                if children[-1].id not in bc_key_ids:
                    internal_bcs.update({children[-1].id: {"left": lbc, "right": rbc}})

        self.bcs.update(internal_bcs)

    def process_initial_conditions(self, model):
        """Discretise model initial_conditions.

        Parameters
        ----------
        model : :class:`pybamm.BaseModel`
            Model to dicretise. Must have attributes rhs, initial_conditions and
            boundary_conditions (all dicts of {variable: equation})

        Returns
        -------
        tuple
            Tuple of processed_initial_conditions (dict of initial conditions) and
            concatenated_initial_conditions (numpy array of concatenated initial
            conditions)

        """
        # Discretise initial conditions
        processed_initial_conditions = self.process_dict(model.initial_conditions)

        # Concatenate initial conditions into a single vector
        # check that all initial conditions are set
        processed_concatenated_initial_conditions = self._concatenate_in_order(
            processed_initial_conditions, check_complete=True
        ).evaluate(0, None)

        return processed_initial_conditions, processed_concatenated_initial_conditions

    def process_boundary_conditions(self, model):
        """Discretise model boundary_conditions, also converting keys to ids

        Parameters
        ----------
        model : :class:`pybamm.BaseModel`
            Model to dicretise. Must have attributes rhs, initial_conditions and
            boundary_conditions (all dicts of {variable: equation})

        Returns
        -------
        dict
            Dictionary of processed boundary conditions

        """

        processed_bcs = {}

        # process and set pybamm.variables first incase required
        # in discrisation of other boundary conditions
        for key, bcs in model.boundary_conditions.items():
            processed_bcs[key.id] = {}

            # Handle any boundary conditions applied on the tabs
            if any("tab" in side for side in list(bcs.keys())):
                bcs = self.check_tab_conditions(key, bcs)

            # Process boundary conditions
            for side, bc in bcs.items():
                eqn, typ = bc
                pybamm.logger.debug("Discretise {} ({} bc)".format(key, side))
                processed_eqn = self.process_symbol(eqn)
                processed_bcs[key.id][side] = (processed_eqn, typ)

        return processed_bcs

    def check_tab_conditions(self, symbol, bcs):
        """
        Check any boundary conditions applied on "negative tab", "positive tab"
        and "no tab". For 1D current collector meshes, these conditions are
        converted into boundary conditions on "left" (tab at z=0) or "right"
        (tab at z=l_z) depending on the tab location stored in the mesh. For 2D
        current collector meshes, the boundary conditions can be applied on the
        tabs directly.

        Parameters
        ----------
        symbol : :class:`pybamm.expression_tree.symbol.Symbol`
            The symbol on which the boundary conditions are applied.
        bcs : dict
            The dictionary of boundary conditions (a dict of {side: equation}).

        Returns
        -------
        dict
            The dictionary of boundary conditions, with the keys changed to
            "left" and "right" where necessary.

        """
        # Check symbol domain
        domain = symbol.domain[0]
        mesh = self.mesh[domain][0]

        if domain != "current collector":
            raise pybamm.ModelError(
                """Boundary conditions can only be applied on the tabs in the domain
            'current collector', but {} has domain {}""".format(
                    symbol, domain
                )
            )
        # Replace keys with "left" and "right" as appropriate for 1D meshes
        if isinstance(mesh, pybamm.SubMesh1D):
            # send boundary conditions applied on the tabs to "left" or "right"
            # depending on the tab location stored in the mesh
            for tab in ["negative tab", "positive tab"]:
                if any(tab in side for side in list(bcs.keys())):
                    bcs[mesh.tabs[tab]] = bcs.pop(tab)
            # if there was a tab at either end, then the boundary conditions
            # have now been set on "left" and "right" as required by the spatial
            # method, so there is no need to further modify the bcs dict
            if all(side in list(bcs.keys()) for side in ["left", "right"]):
                pass
            # if both tabs are located at z=0 then the "right" boundary condition
            # (at z=1) is the condition for "no tab"
            elif "left" in list(bcs.keys()):
                bcs["right"] = bcs.pop("no tab")
            # else if both tabs are located at z=1, the "left" boundary condition
            # (at z=0) is the condition for "no tab"
            else:
                bcs["left"] = bcs.pop("no tab")

        return bcs

    def process_rhs_and_algebraic(self, model):
        """Discretise model equations - differential ('rhs') and algebraic.

        Parameters
        ----------
        model : :class:`pybamm.BaseModel`
            Model to dicretise. Must have attributes rhs, initial_conditions and
            boundary_conditions (all dicts of {variable: equation})

        Returns
        -------
        tuple
            Tuple of processed_rhs (dict of processed differential equations),
            processed_concatenated_rhs, processed_algebraic (dict of processed algebraic
            equations) and processed_concatenated_algebraic

        """
        # Discretise right-hand sides, passing domain from variable
        processed_rhs = self.process_dict(model.rhs)

        # Concatenate rhs into a single state vector
        # Need to concatenate in order as the ordering of equations could be different
        # in processed_rhs and model.rhs
        processed_concatenated_rhs = self._concatenate_in_order(processed_rhs)

        # Discretise and concatenate algebraic equations
        processed_algebraic = self.process_dict(model.algebraic)

        # Concatenate algebraic into a single state vector
        # Need to concatenate in order as the ordering of equations could be different
        # in processed_algebraic and model.algebraic
        processed_concatenated_algebraic = self._concatenate_in_order(
            processed_algebraic
        )

        return (
            processed_rhs,
            processed_concatenated_rhs,
            processed_algebraic,
            processed_concatenated_algebraic,
        )

    def create_mass_matrix(self, model):
        """Creates mass matrix of the discretised model.
        Note that the model is assumed to be of the form M*y_dot = f(t,y), where
        M is the (possibly singular) mass matrix.

        Parameters
        ----------
        model : :class:`pybamm.BaseModel`
            Discretised model. Must have attributes rhs, initial_conditions and
            boundary_conditions (all dicts of {variable: equation})

        Returns
        -------
        :class:`pybamm.Matrix`
            The mass matrix
        :class:`pybamm.Matrix`
            The inverse of the ode part of the mass matrix (required by solvers
            which only accept the ODEs in explicit form)
        """
        # Create list of mass matrices for each equation to be put into block
        # diagonal mass matrix for the model
        mass_list = []
        mass_inv_list = []

        # get a list of model rhs variables that are sorted according to
        # where they are in the state vector
        model_variables = model.rhs.keys()
        model_slices = []
        for v in model_variables:
            if isinstance(v, pybamm.Concatenation):
                model_slices.append(
                    slice(
                        self.y_slices[v.children[0].id][0].start,
                        self.y_slices[v.children[-1].id][0].stop,
                    )
                )
            else:
                model_slices.append(self.y_slices[v.id][0])
        sorted_model_variables = [
            v for _, v in sorted(zip(model_slices, model_variables))
        ]

        # Process mass matrices for the differential equations
        for var in sorted_model_variables:
            if var.domain == []:
                # If variable domain empty then mass matrix is just 1
                mass_list.append(1.0)
                mass_inv_list.append(1.0)
            else:
                mass = (
                    self.spatial_methods[var.domain[0]]
                    .mass_matrix(var, self.bcs)
                    .entries
                )
                mass_list.append(mass)
                if isinstance(
                    self.spatial_methods[var.domain[0]],
                    (pybamm.ZeroDimensionalMethod, pybamm.FiniteVolume),
                ):
                    # for 0D methods the mass matrix is just a scalar 1 and for
                    # finite volumes the mass matrix is identity, so no need to
                    # compute the inverse
                    mass_inv_list.append(mass)
                else:
                    # inverse is more efficient in csc format
                    mass_inv = inv(csc_matrix(mass))
                    mass_inv_list.append(mass_inv)

        # Create lumped mass matrix (of zeros) of the correct shape for the
        # discretised algebraic equations
        if model.algebraic.keys():
            mass_algebraic_size = model.concatenated_algebraic.shape[0]
            mass_algebraic = csr_matrix((mass_algebraic_size, mass_algebraic_size))
            mass_list.append(mass_algebraic)

        # Create block diagonal (sparse) mass matrix and inverse (if model has odes)
        mass_matrix = pybamm.Matrix(block_diag(mass_list, format="csr"))
        if model.rhs.keys():
            mass_matrix_inv = pybamm.Matrix(block_diag(mass_inv_list, format="csr"))
        else:
            mass_matrix_inv = None

        return mass_matrix, mass_matrix_inv

    def create_jacobian(self, model):
        """Creates Jacobian of the discretised model.
        Note that the model is assumed to be of the form M*y_dot = f(t,y), where
        M is the (possibly singular) mass matrix. The Jacobian is df/dy.

        Note: At present, calculation of the Jacobian is deferred until after
        simplification, since it is much faster to compute the Jacobian of the
        simplified model. However, in some use cases (e.g. running the same
        model multiple times but with different parameters) it may be more
        efficient to compute the Jacobian once, before simplification, so that
        parameters in the Jacobian can be updated (see PR #670).

        Parameters
        ----------
        model : :class:`pybamm.BaseModel`
            Discretised model. Must have attributes rhs, initial_conditions and
            boundary_conditions (all dicts of {variable: equation})

        Returns
        -------
        :class:`pybamm.Concatenation`
            The expression trees corresponding to the Jacobian of the model
        """
        # create state vector to differentiate with respect to
        y = pybamm.StateVector(slice(0, np.size(model.concatenated_initial_conditions)))
        # set up Jacobian object, for re-use of dict
        jacobian = pybamm.Jacobian()

        # calculate Jacobian of rhs by equation
        jac_rhs_eqn_dict = {}
        for eqn_key, eqn in model.rhs.items():
            pybamm.logger.debug(
                "Calculating block of Jacobian for {!r}".format(eqn_key.name)
            )
            jac_rhs_eqn_dict[eqn_key] = jacobian.jac(eqn, y)
        jac_rhs = self._concatenate_in_order(jac_rhs_eqn_dict, sparse=True)

        # calculate Jacobian of algebraic by equation
        jac_algebraic_eqn_dict = {}
        for eqn_key, eqn in model.algebraic.items():
            pybamm.logger.debug(
                "Calculating block of Jacobian for {!r}".format(eqn_key.name)
            )
            jac_algebraic_eqn_dict[eqn_key] = jacobian.jac(eqn, y)
        jac_algebraic = self._concatenate_in_order(jac_algebraic_eqn_dict, sparse=True)

        # full Jacobian
        if model.rhs.keys() and model.algebraic.keys():
            jac = pybamm.SparseStack(jac_rhs, jac_algebraic)
        elif not model.algebraic.keys():
            jac = jac_rhs
        else:
            jac = jac_algebraic

        return jac, jac_rhs, jac_algebraic

    def process_dict(self, var_eqn_dict):
        """Discretise a dictionary of {variable: equation}, broadcasting if necessary
        (can be model.rhs, model.algebraic, model.initial_conditions or
        model.variables).

        Parameters
        ----------
        var_eqn_dict : dict
            Equations ({variable: equation} dict) to dicretise
            (can be model.rhs, model.algebraic, model.initial_conditions or
            model.variables)

        Returns
        -------
        new_var_eqn_dict : dict
            Discretised equations

        """
        new_var_eqn_dict = {}
        for eqn_key, eqn in var_eqn_dict.items():
            # Broadcast if the equation evaluates to a number(e.g. Scalar)
            if eqn.evaluates_to_number() and not isinstance(eqn_key, str):
                eqn = pybamm.FullBroadcast(
                    eqn,
                    eqn_key.domain,
                    eqn_key.auxiliary_domains,
                )

            # note we are sending in the key.id here so we don't have to
            # keep calling .id
            pybamm.logger.debug("Discretise {!r}".format(eqn_key))

            processed_eqn = self.process_symbol(eqn)

            new_var_eqn_dict[eqn_key] = processed_eqn

        return new_var_eqn_dict

    def process_symbol(self, symbol):
        """Discretise operators in model equations.
        If a symbol has already been discretised, the stored value is returned.

        Parameters
        ----------
        symbol : :class:`pybamm.expression_tree.symbol.Symbol`
            Symbol to discretise

        Returns
        -------
        :class:`pybamm.expression_tree.symbol.Symbol`
            Discretised symbol

        """
        try:
            return self._discretised_symbols[symbol.id]
        except KeyError:
            discretised_symbol = self._process_symbol(symbol)
            self._discretised_symbols[symbol.id] = discretised_symbol
<<<<<<< HEAD
            # Testing shape is slow, so only do it in debug mode
            if pybamm.settings.debug_mode is True:
                discretised_symbol.test_shape()
=======
            discretised_symbol.test_shape()
            # Assign mesh as an attribute to the processed variable
            if symbol.domain != []:
                discretised_symbol.mesh = self.mesh.combine_submeshes(*symbol.domain)
            else:
                discretised_symbol.mesh = None
            # Assign secondary mesh
            if "secondary" in symbol.auxiliary_domains:
                discretised_symbol.secondary_mesh = self.mesh.combine_submeshes(
                    *symbol.auxiliary_domains["secondary"]
                )
            else:
                discretised_symbol.secondary_mesh = None
>>>>>>> 1f0cbe2f
            return discretised_symbol

    def _process_symbol(self, symbol):
        """ See :meth:`Discretisation.process_symbol()`. """

        if symbol.domain != []:
            spatial_method = self.spatial_methods[symbol.domain[0]]
            # If boundary conditions are provided, need to check for BCs on tabs
            if self.bcs:
                key_id = list(self.bcs.keys())[0]
                if any("tab" in side for side in list(self.bcs[key_id].keys())):
                    self.bcs[key_id] = self.check_tab_conditions(
                        symbol, self.bcs[key_id]
                    )

        if isinstance(symbol, pybamm.BinaryOperator):
            # Pre-process children
            left, right = symbol.children
            disc_left = self.process_symbol(left)
            disc_right = self.process_symbol(right)
            if symbol.domain == []:
                return symbol._binary_new_copy(disc_left, disc_right)
            else:
                return spatial_method.process_binary_operators(
                    symbol, left, right, disc_left, disc_right
                )

        elif isinstance(symbol, pybamm.UnaryOperator):
            child = symbol.child
            disc_child = self.process_symbol(child)
            if child.domain != []:
                child_spatial_method = self.spatial_methods[child.domain[0]]

            if isinstance(symbol, pybamm.Gradient):
                return child_spatial_method.gradient(child, disc_child, self.bcs)

            elif isinstance(symbol, pybamm.Divergence):
                return child_spatial_method.divergence(child, disc_child, self.bcs)

            elif isinstance(symbol, pybamm.Laplacian):
                return child_spatial_method.laplacian(child, disc_child, self.bcs)

            elif isinstance(symbol, pybamm.Gradient_Squared):
                return child_spatial_method.gradient_squared(
                    child, disc_child, self.bcs
                )

            elif isinstance(symbol, pybamm.Mass):
                return child_spatial_method.mass_matrix(child, self.bcs)

            elif isinstance(symbol, pybamm.BoundaryMass):
                return child_spatial_method.boundary_mass_matrix(child, self.bcs)

            elif isinstance(symbol, pybamm.IndefiniteIntegral):
                return child_spatial_method.indefinite_integral(child, disc_child)

            elif isinstance(symbol, pybamm.Integral):
                out = child_spatial_method.integral(child, disc_child)
                out.copy_domains(symbol)
                return out

            elif isinstance(symbol, pybamm.DefiniteIntegralVector):
                return child_spatial_method.definite_integral_matrix(
                    child.domain, vector_type=symbol.vector_type
                )

            elif isinstance(symbol, pybamm.BoundaryIntegral):
                return child_spatial_method.boundary_integral(
                    child, disc_child, symbol.region
                )

            elif isinstance(symbol, pybamm.Broadcast):
                # Broadcast new_child to the domain specified by symbol.domain
                # Different discretisations may broadcast differently
                if symbol.domain == []:
                    symbol = disc_child * pybamm.Vector(np.array([1]))
                else:
                    symbol = spatial_method.broadcast(
                        disc_child,
                        symbol.domain,
                        symbol.auxiliary_domains,
                        symbol.broadcast_type,
                    )
                return symbol

            elif isinstance(symbol, pybamm.DeltaFunction):
                return spatial_method.delta_function(symbol, disc_child)

            elif isinstance(symbol, pybamm.BoundaryOperator):
                # if boundary operator applied on "negative tab" or
                # "positive tab" *and* the mesh is 1D then change side to
                # "left" or "right" as appropriate
                if symbol.side in ["negative tab", "positive tab"]:
                    mesh = self.mesh[symbol.children[0].domain[0]][0]
                    if isinstance(mesh, pybamm.SubMesh1D):
                        symbol.side = mesh.tabs[symbol.side]
                return child_spatial_method.boundary_value_or_flux(
                    symbol, disc_child, self.bcs
                )

            else:
                return symbol._unary_new_copy(disc_child)

        elif isinstance(symbol, pybamm.Function):
            disc_children = [self.process_symbol(child) for child in symbol.children]
            return symbol._function_new_copy(disc_children)

        elif isinstance(symbol, pybamm.Variable):
            return pybamm.StateVector(
                *self.y_slices[symbol.id],
                domain=symbol.domain,
                auxiliary_domains=symbol.auxiliary_domains
            )

        elif isinstance(symbol, pybamm.SpatialVariable):
            return spatial_method.spatial_variable(symbol)

        elif isinstance(symbol, pybamm.Concatenation):
            new_children = [self.process_symbol(child) for child in symbol.children]
            new_symbol = spatial_method.concatenation(new_children)

            return new_symbol

        else:
            # Backup option: return new copy of the object
            try:
                return symbol.new_copy()
            except NotImplementedError:
                raise NotImplementedError(
                    "Cannot discretise symbol of type '{}'".format(type(symbol))
                )

    def concatenate(self, *symbols, sparse=False):
        if sparse:
            return pybamm.SparseStack(*symbols)
        else:
            return pybamm.NumpyConcatenation(*symbols)

    def _concatenate_in_order(self, var_eqn_dict, check_complete=False, sparse=False):
        """
        Concatenate a dictionary of {variable: equation} using self.y_slices

        The keys/variables in `var_eqn_dict` must be the same as the ids in
        `self.y_slices`.
        The resultant concatenation is ordered according to the ordering of the slice
        values in `self.y_slices`

        Parameters
        ----------
        var_eqn_dict : dict
            Equations ({variable: equation} dict) to dicretise
        check_complete : bool, optional
            Whether to check keys in var_eqn_dict against self.y_slices. Default
            is False
        sparse : bool, optional
            If True the concatenation will be a :class:`pybamm.SparseStack`. If
            False the concatenation will be a :class:`pybamm.NumpyConcatenation`.
            Default is False

        Returns
        -------
        var_eqn_dict : dict
            Discretised right-hand side equations

        """
        # Unpack symbols in variables that are concatenations of variables
        unpacked_variables = []
        slices = []
        for symbol in var_eqn_dict.keys():
            if isinstance(symbol, pybamm.Concatenation):
                unpacked_variables.extend([var for var in symbol.children])
                # must append the slice for the whole concatenation, so that equations
                # get sorted correctly
                slices.append(
                    slice(
                        self.y_slices[symbol.children[0].id][0].start,
                        self.y_slices[symbol.children[-1].id][0].stop,
                    )
                )
            else:
                unpacked_variables.append(symbol)
                slices.append(self.y_slices[symbol.id][0])

        if check_complete:
            # Check keys from the given var_eqn_dict against self.y_slices
            ids = {v.id for v in unpacked_variables}
            external_id = {v.id for v in self.external_variables}
            for var in self.external_variables:
                child_ids = {child.id for child in var.children}
                external_id = external_id.union(child_ids)
            y_slices_with_external_removed = set(self.y_slices.keys()).difference(
                external_id
            )
            if ids != y_slices_with_external_removed:
                given_variable_names = [v.name for v in var_eqn_dict.keys()]
                raise pybamm.ModelError(
                    "Initial conditions are insufficient. Only "
                    "provided for {} ".format(given_variable_names)
                )

        equations = list(var_eqn_dict.values())

        # sort equations according to slices
        sorted_equations = [eq for _, eq in sorted(zip(slices, equations))]

        return self.concatenate(*sorted_equations, sparse=sparse)

    def check_model(self, model):
        """ Perform some basic checks to make sure the discretised model makes sense."""
        self.check_initial_conditions(model)
        self.check_initial_conditions_rhs(model)
        self.check_variables(model)

    def check_initial_conditions(self, model):
        """Check initial conditions are a numpy array"""
        # Individual
        for var, eqn in model.initial_conditions.items():
            assert type(eqn.evaluate(0, None)) is np.ndarray, pybamm.ModelError(
                """
                initial_conditions must be numpy array after discretisation but they are
                {} for variable '{}'.
                """.format(
                    type(eqn.evaluate(0, None)), var
                )
            )
        # Concatenated
        assert (
            type(model.concatenated_initial_conditions) is np.ndarray
        ), pybamm.ModelError(
            """
            Concatenated initial_conditions must be numpy array after discretisation but
            they are {}.
            """.format(
                type(model.concatenated_initial_conditions)
            )
        )

    def check_initial_conditions_rhs(self, model):
        """Check initial conditions and rhs have the same shape"""
        y0 = model.concatenated_initial_conditions
        # Individual
        for var in model.rhs.keys():
            assert (
                model.rhs[var].shape == model.initial_conditions[var].shape
            ), pybamm.ModelError(
                """
                rhs and initial_conditions must have the same shape after discretisation
                but rhs.shape = {} and initial_conditions.shape = {} for variable '{}'.
                """.format(
                    model.rhs[var].shape, model.initial_conditions[var].shape, var
                )
            )
        # Concatenated
        assert (
            model.concatenated_rhs.shape[0] + model.concatenated_algebraic.shape[0]
            == y0.shape[0]
        ), pybamm.ModelError(
            """
            Concatenation of (rhs, algebraic) and initial_conditions must have the
            same shape after discretisation but rhs.shape = {}, algebraic.shape = {},
            and initial_conditions.shape = {}.
            """.format(
                model.concatenated_rhs.shape,
                model.concatenated_algebraic.shape,
                y0.shape,
            )
        )

    def check_variables(self, model):
        """
        Check variables in variable list against rhs
        Be lenient with size check if the variable in model.variables is broadcasted, or
        a concatenation
        (if broadcasted, variable is a multiplication with a vector of ones)
        """
        for rhs_var in model.rhs.keys():
            if rhs_var.name in model.variables.keys():
                var = model.variables[rhs_var.name]

                different_shapes = not np.array_equal(
                    model.rhs[rhs_var].shape, var.shape
                )

                not_concatenation = not isinstance(var, pybamm.Concatenation)

                not_mult_by_one_vec = not (
                    isinstance(var, pybamm.Multiplication)
                    and isinstance(var.right, pybamm.Vector)
                    and np.all(var.right.entries == 1)
                )

                if (
                    different_shapes
                    and not_concatenation
                    and not_mult_by_one_vec
                ):
                    raise pybamm.ModelError(
                        """
                    variable and its eqn must have the same shape after discretisation
                    but variable.shape = {} and rhs.shape = {} for variable '{}'.
                    """.format(
                            var.shape, model.rhs[rhs_var].shape, var
                        )
                    )<|MERGE_RESOLUTION|>--- conflicted
+++ resolved
@@ -718,12 +718,9 @@
         except KeyError:
             discretised_symbol = self._process_symbol(symbol)
             self._discretised_symbols[symbol.id] = discretised_symbol
-<<<<<<< HEAD
             # Testing shape is slow, so only do it in debug mode
             if pybamm.settings.debug_mode is True:
                 discretised_symbol.test_shape()
-=======
-            discretised_symbol.test_shape()
             # Assign mesh as an attribute to the processed variable
             if symbol.domain != []:
                 discretised_symbol.mesh = self.mesh.combine_submeshes(*symbol.domain)
@@ -736,7 +733,6 @@
                 )
             else:
                 discretised_symbol.secondary_mesh = None
->>>>>>> 1f0cbe2f
             return discretised_symbol
 
     def _process_symbol(self, symbol):
