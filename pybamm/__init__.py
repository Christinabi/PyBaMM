--- conflicted
+++ resolved
@@ -85,13 +85,8 @@
     grad,
     div,
     surf,
-<<<<<<< HEAD
-    Diagonal,
-    integrate,
-=======
     average,
     boundary_value,
->>>>>>> df8216a3
 )
 from .expression_tree.parameter import Parameter, FunctionParameter
 from .expression_tree.broadcasts import Broadcast, NumpyBroadcast
