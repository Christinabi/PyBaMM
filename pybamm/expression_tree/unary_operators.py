--- conflicted
+++ resolved
@@ -485,15 +485,6 @@
         return self.children[0].evaluate_for_shape()
 
 
-<<<<<<< HEAD
-class BoundaryIntegral(SpatialOperator):
-    """A node in the expression tree representing an integral operator over the
-    boundary of a domain
-    .. math::
-        I = \\int_{\\partial a}\\!f(u)\\,du,
-    where :math:`\\partial a` is the boundary of the domain, and
-    :math:`u\\in\\text{domain boundary}`.
-=======
 class DefiniteIntegralVector(SpatialOperator):
     """A node in the expression tree representing an integral of the basis used
     for discretisation
@@ -554,7 +545,6 @@
     where :math:`\\partial a` is the boundary of the domain, and
     :math:`u\\in\\text{domain boundary}`.
 
->>>>>>> 11456678
     Parameters
     ----------
     function : :class:`pybamm.Symbol`
@@ -565,10 +555,6 @@
         region is `negative tab` or `positive tab` then the integration is only
         carried out over the appropriate part of the boundary corresponding to
         the tab.
-<<<<<<< HEAD
-=======
-
->>>>>>> 11456678
     **Extends:** :class:`SpatialOperator`
     """
 
