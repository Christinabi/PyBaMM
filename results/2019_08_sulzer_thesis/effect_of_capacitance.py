#
# Simulations: discharge of a lead-acid battery
#
import argparse
import matplotlib.pyplot as plt
import numpy as np
import pickle
import pybamm
from collections import defaultdict
from config import OUTPUT_DIR
from mpl_toolkits.axes_grid1.inset_locator import inset_axes
from shared import model_comparison, convergence_study

save_folder = "results/2019_08_sulzer_thesis/data/capacitance_results/"


def plot_voltages(all_variables, t_eval, Crates):
    # Only use some Crates
    all_variables = {k: v for k, v in all_variables.items() if k in Crates}
    # Plot
    plt.subplots()
    n = int(len(all_variables) // np.sqrt(len(all_variables)))
    m = np.ceil(len(all_variables) / n)
    for k, (Crate, models_variables) in enumerate(all_variables.items()):
        t_max = max(
            np.nanmax(var["Time [s]"](t_eval)) for var in models_variables.values()
        )
        ax = plt.subplot(n, m, k + 1)
        plt.axis([0, t_max, 10.5, 14])
        ax.set_xlabel("Time [s]")
        if len(Crates) > 1:
            plt.title("\\textbf{{({})}} {} C".format(chr(97 + k), Crate), y=-0.4)
        labels = [
            "(i) direct formulation",
            "(ii) capacitance formulation (differential)",
            "(iii) capacitance formulation (algebraic)",
        ]

        # Hide the right and top spines
        ax.spines["right"].set_visible(False)
        ax.spines["top"].set_visible(False)

        # Only show ticks on the left and bottom spines
        ax.yaxis.set_ticks_position("left")
        ax.xaxis.set_ticks_position("bottom")

        # Add inset plot
        inset = inset_axes(ax, width="40%", height="40%", loc=1, borderpad=0)

        # Linestyles
        linestyles = ["k-", "b-.", "r--"]
        for j, (model_name, variables) in enumerate(models_variables.items()):
            if k == 0:
                label = labels[j]
            else:
                label = None
            if k % m == 0:
                ax.set_ylabel("Voltage [V]")
            # if k == 1 and j == 2:
            #     ax.legend(
            #         labels,
            #         ncol=len(Crates),
            #         loc="lower center",
            #         bbox_to_anchor=(0.5, -0.4),
            #     )

            ax.plot(
                variables["Time [s]"](t_eval),
                variables["Terminal voltage [V]"](t_eval) * 6,
                linestyles[j],
            )
            inset.plot(
                variables["Time [s]"](t_eval[:40]),
                variables["Terminal voltage [V]"](t_eval[:40]) * 6,
                linestyles[j],
            )
    file_name = "capacitance_voltage_comparison.eps".format(Crate)
    plt.subplots_adjust(
        top=0.92, bottom=0.3, left=0.10, right=0.9, hspace=0.5, wspace=0.5
    )
    # plt.show()
    plt.savefig(OUTPUT_DIR + file_name, format="eps", dpi=1000)


def plot_errors(all_variables, t_eval, Crates):
    def rmse(predictions, targets):
        return np.sqrt(np.nanmean((predictions - targets) ** 2))

    # Only use some Crates
    all_variables = {k: v for k, v in all_variables.items() if k in Crates}
    # Plot
    plt.subplots()
    for k, (Crate, models_variables) in enumerate(all_variables.items()):
        ax = plt.subplot(1, 1, 1)
        ax.set_xlabel("Time [s]")
        ax.set_ylabel("Error [V]")

        # Hide the right and top spines
        ax.spines["right"].set_visible(False)
        ax.spines["top"].set_visible(False)

        # Only show ticks on the left and bottom spines
        ax.yaxis.set_ticks_position("left")
        ax.xaxis.set_ticks_position("bottom")

        # Linestyles
        linestyles = ["k-", "b-.", "r--"]

        for j, (model, variables) in enumerate(models_variables.items()):
            options = dict(model[1])
            if options["surface form"] is False:
                base_model_results = models_variables[model]
                continue
            if k == 0:
                label = model[0]
            else:
                label = None

            error = np.abs(
                variables["Terminal voltage [V]"](t_eval)
                - base_model_results["Terminal voltage [V]"](t_eval)
            )
            ax.loglog(variables["Time [s]"](t_eval), error, linestyles[j], label=label)
        plt.legend(["(ii) differential", "(iii) algebraic"], loc="upper right")
    file_name = "capacitance_errors_voltages.eps".format(Crate)
    plt.savefig(OUTPUT_DIR + file_name, format="eps", dpi=1000)


def compare_voltages(args, models):
    t_eval = np.concatenate([np.logspace(-6, -3, 50), np.linspace(0.001, 1, 100)[1:]])
    Crates = [0.5, 1, 2]
    if args.compute:
<<<<<<< HEAD
=======
        pybamm.set_logging_level("INFO")
        models = [
            pybamm.lead_acid.NewmanTiedemann(),
            pybamm.lead_acid.NewmanTiedemann({"surface form": "differential"}),
            pybamm.lead_acid.NewmanTiedemann({"surface form": "algebraic"}),
        ]
        Crates = [0.1, 0.5, 1, 2]
>>>>>>> 0399aba8
        all_variables, t_eval = model_comparison(models, Crates, t_eval)
        with open("capacitance_data.pickle", "wb") as f:
            data = (all_variables, t_eval)
            pickle.dump(data, f, pickle.HIGHEST_PROTOCOL)

    with open("capacitance_data.pickle", "rb") as f:
        (all_variables, t_eval) = pickle.load(f)
    plot_voltages(all_variables, t_eval, Crates)
    # plot_errors(all_variables, t_eval, Crates)


def convergence_studies(args, models):
    t_eval = np.concatenate([np.logspace(-6, -3, 50), np.linspace(0.001, 1, 100)[1:]])
    skips = [120, 240]
    all_npts = [x for x in range(10, 260, 10) if x not in skips]
    # all_npts_calc = [x for x in range(250, 350, 10) if x not in skips]

    # Get data
    Crate = 1
    if args.compute:
        convergence_study(models, Crate, t_eval, all_npts_calc, save_folder)

    # Load data
    grid_points = []
    all_times = defaultdict(list)
    for npts in all_npts:
        filename = save_folder + "Crate={}_npts={}.pickle".format(Crate, npts)
        with open(filename, "rb") as f:
            model_variables = pickle.load(f)
            for model_options, variables in model_variables.items():
                all_times[model_options].append(variables["solution"].solve_time)
            # Use any of the variables to get the number of grid points
            grid_points.append(variables["Electrolyte concentration"].x_sol.size)

    # Plot
    fig, ax = plt.subplots()
    linestyles = ["k-", "b-.", "r--"]
    labels = [
        "(i) direct formulation",
        "(ii) capacitance formulation (differential)",
        "(iii) capacitance formulation (algebraic)",
    ]
    for j, times in enumerate(all_times.values()):
        ax.loglog(grid_points, times, linestyles[j], label=labels[j])
    ax.set_xlabel("Number of grid points")
    ax.set_ylabel("Time [s]")
    ax.legend()
    file_name = "capacitance_solver_times.eps"
    plt.savefig(OUTPUT_DIR + file_name, format="eps", dpi=1000)
    # plt.show()


if __name__ == "__main__":
    parser = argparse.ArgumentParser()
    parser.add_argument("--compute", action="store_true", help="(Re)-compute results.")
    args = parser.parse_args()
    pybamm.set_logging_level("INFO")
    models = [
        pybamm.lead_acid.NewmanTiedemann(),
        pybamm.lead_acid.NewmanTiedemann({"capacitance": "differential"}),
        pybamm.lead_acid.NewmanTiedemann({"capacitance": "algebraic"}),
    ]
    compare_voltages(args, models)
    # convergence_studies(args, models)<|MERGE_RESOLUTION|>--- conflicted
+++ resolved
@@ -130,16 +130,6 @@
     t_eval = np.concatenate([np.logspace(-6, -3, 50), np.linspace(0.001, 1, 100)[1:]])
     Crates = [0.5, 1, 2]
     if args.compute:
-<<<<<<< HEAD
-=======
-        pybamm.set_logging_level("INFO")
-        models = [
-            pybamm.lead_acid.NewmanTiedemann(),
-            pybamm.lead_acid.NewmanTiedemann({"surface form": "differential"}),
-            pybamm.lead_acid.NewmanTiedemann({"surface form": "algebraic"}),
-        ]
-        Crates = [0.1, 0.5, 1, 2]
->>>>>>> 0399aba8
         all_variables, t_eval = model_comparison(models, Crates, t_eval)
         with open("capacitance_data.pickle", "wb") as f:
             data = (all_variables, t_eval)
