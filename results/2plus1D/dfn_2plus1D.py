import pybamm
import numpy as np
import matplotlib.pyplot as plt
import sys

# set logging level
pybamm.set_logging_level("INFO")

# load (2+1D) DFN model
options = {
    "current collector": "potential pair",
    "dimensionality": 2,
    "thermal": "x-lumped",
}
model = pybamm.lithium_ion.DFN(options)
model.use_simplify = False  # simplifying jacobian slow for large systems

# create geometry
geometry = model.default_geometry

# load parameter values and process model and geometry
param = model.default_parameter_values
param.process_model(model)
param.process_geometry(geometry)

# set mesh
var = pybamm.standard_spatial_vars
var_pts = {
    var.x_n: 5,
    var.x_s: 5,
    var.x_p: 5,
    var.r_n: 5,
    var.r_p: 5,
    var.y: 5,
    var.z: 5,
}
# depending on number of points in y-z plane may need to increase recursion depth...
sys.setrecursionlimit(10000)
mesh = pybamm.Mesh(geometry, model.default_submesh_types, var_pts)

# discretise model
disc = pybamm.Discretisation(mesh, model.default_spatial_methods)
disc.process_model(model)

# solve model -- simulate one hour discharge
tau = param.process_symbol(pybamm.standard_parameters_lithium_ion.tau_discharge)
t_end = 3600 / tau.evaluate(0)
t_eval = np.linspace(0, t_end, 120)
<<<<<<< HEAD
# solution = model.default_solver.solve(model, t_eval)
solver = pybamm.KLU()
solution = solver.solve(model, t_eval)
=======
solution = pybamm.IDAKLUSolver().solve(model, t_eval)
>>>>>>> 3a94d942

# TO DO: 2+1D automated plotting
phi_s_cn = pybamm.ProcessedVariable(
    model.variables["Negative current collector potential [V]"],
    solution.t,
    solution.y,
    mesh=mesh,
)
phi_s_cp = pybamm.ProcessedVariable(
    model.variables["Positive current collector potential [V]"],
    solution.t,
    solution.y,
    mesh=mesh,
)
T = pybamm.ProcessedVariable(
    model.variables["X-averaged cell temperature [K]"],
    solution.t,
    solution.y,
    mesh=mesh,
)
l_y = phi_s_cp.y_sol[-1]
l_z = phi_s_cp.z_sol[-1]
y_plot = np.linspace(0, l_y, 21)
z_plot = np.linspace(0, l_z, 21)


def plot(t):
    fig, ax = plt.subplots(figsize=(15, 8))
    plt.tight_layout()
    plt.subplots_adjust(left=-0.1)

    # find t index
    ind = (np.abs(solution.t - t)).argmin()

    # negative current collector potential
    plt.subplot(131)
    phi_s_cn_plot = plt.pcolormesh(
        y_plot,
        z_plot,
        np.transpose(phi_s_cn(y=y_plot, z=z_plot, t=solution.t[ind])),
        shading="gouraud",
    )
    plt.axis([0, l_y, 0, l_z])
    plt.xlabel(r"$y$")
    plt.ylabel(r"$z$")
    plt.title(r"$\phi_{s,cn}$ [V]")
    plt.set_cmap("cividis")
    plt.colorbar(phi_s_cn_plot)

    # positive current collector potential
    plt.subplot(132)
    phi_s_cp_plot = plt.pcolormesh(
        y_plot,
        z_plot,
        np.transpose(phi_s_cp(y=y_plot, z=z_plot, t=solution.t[ind])),
        shading="gouraud",
    )

    plt.axis([0, l_y, 0, l_z])
    plt.xlabel(r"$y$")
    plt.ylabel(r"$z$")
    plt.title(r"$\phi_{s,cp}$ [V]")
    plt.set_cmap("viridis")
    plt.colorbar(phi_s_cp_plot)

    # temperature
    plt.subplot(133)
    T_plot = plt.pcolormesh(
        y_plot,
        z_plot,
        np.transpose(T(y=y_plot, z=z_plot, t=solution.t[ind])),
        shading="gouraud",
    )

    plt.axis([0, l_y, 0, l_z])
    plt.xlabel(r"$y$")
    plt.ylabel(r"$z$")
    plt.title(r"$T$ [K]")
    plt.set_cmap("inferno")
    plt.colorbar(T_plot)

    plt.subplots_adjust(
        top=0.92, bottom=0.15, left=0.10, right=0.9, hspace=0.5, wspace=0.5
    )
    plt.show()


plot(solution.t[-1] / 2)<|MERGE_RESOLUTION|>--- conflicted
+++ resolved
@@ -46,13 +46,7 @@
 tau = param.process_symbol(pybamm.standard_parameters_lithium_ion.tau_discharge)
 t_end = 3600 / tau.evaluate(0)
 t_eval = np.linspace(0, t_end, 120)
-<<<<<<< HEAD
-# solution = model.default_solver.solve(model, t_eval)
-solver = pybamm.KLU()
-solution = solver.solve(model, t_eval)
-=======
 solution = pybamm.IDAKLUSolver().solve(model, t_eval)
->>>>>>> 3a94d942
 
 # TO DO: 2+1D automated plotting
 phi_s_cn = pybamm.ProcessedVariable(
