--- conflicted
+++ resolved
@@ -2,12 +2,9 @@
 
 ## Features
 
-<<<<<<< HEAD
--   Added discontinuity event and ability for solvers to integrate over discontinuities. For models using heavyside functions in certain patterns, the discretisation class  automatically adds in discontinuity events required ([#759](https://github.com/pybamm-team/PyBaMM/issues/759)
-=======
+
 -   Added functionality to solve DAE models with non-smooth current inputs ([#808](https://github.com/pybamm-team/PyBaMM/pull/808))
 -   Added functionality to simulate experiments and testing protocols ([#807](https://github.com/pybamm-team/PyBaMM/pull/807))
->>>>>>> 6c1fd4f6
 -   Added fuzzy string matching for parameters and variables ([#796](https://github.com/pybamm-team/PyBaMM/pull/796))
 -   Changed ParameterValues to raise an error when a parameter that wasn't previously defined is updated ([#796](https://github.com/pybamm-team/PyBaMM/pull/796))
 -   Added some basic models (BasicSPM and BasicDFN) in order to clearly demonstrate the PyBaMM model structure for battery models ([#795](https://github.com/pybamm-team/PyBaMM/pull/795))
@@ -70,11 +67,8 @@
 
 ## Breaking changes
 
-<<<<<<< HEAD
 -   Model events are now represented as a list of `pybamm.Event` ([#759](https://github.com/pybamm-team/PyBaMM/issues/759)
-=======
 -   Removed `ParameterValues.update_model`, whose functionality is now replaced by `InputParameter` ([#801](https://github.com/pybamm-team/PyBaMM/pull/801))
->>>>>>> 6c1fd4f6
 -   Removed `Outer` and `Kron` nodes as no longer used ([#777](https://github.com/pybamm-team/PyBaMM/pull/777))
 -   Moved `results` to separate repositories ([#761](https://github.com/pybamm-team/PyBaMM/pull/761))
 -   The parameters "Bruggeman coefficient" must now be specified separately as "Bruggeman coefficient (electrolyte)" and "Bruggeman coefficient (electrode)"
