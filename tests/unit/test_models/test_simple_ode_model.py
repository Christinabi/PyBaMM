#
# Tests for the simple ODE model
#
import pybamm
import tests

import unittest
import numpy as np


class TestSimpleODEModel(unittest.TestCase):
    def test_basic_processing(self):
        model = pybamm.SimpleODEModel()

        modeltest = tests.StandardModelTest(model)
        modeltest.test_all()

    def test_optimisations(self):
        model = pybamm.SimpleODEModel()
        optimtest = tests.OptimisationsTest(model)

        original = optimtest.evaluate_model()
        simplified = optimtest.evaluate_model(simplify=True)
        using_known_evals = optimtest.evaluate_model(use_known_evals=True)
        simp_and_known = optimtest.evaluate_model(simplify=True, use_known_evals=True)
        np.testing.assert_array_almost_equal(original, simplified)
        np.testing.assert_array_almost_equal(original, using_known_evals)
        np.testing.assert_array_almost_equal(original, simp_and_known)

    def test_solution(self):
        model = pybamm.SimpleODEModel()
        modeltest = tests.StandardModelTest(model)
        t_eval = np.linspace(0, 1, 50)
        modeltest.test_all(t_eval=t_eval)
        t, y = modeltest.solver.t, modeltest.solver.y
        mesh = modeltest.disc.mesh

        # check output
        processed_variables = pybamm.post_process_variables(model.variables, t, y, mesh)
        np.testing.assert_array_almost_equal(processed_variables["a"](t), 2 * t)
        whole_cell = ["negative electrode", "separator", "positive electrode"]
        x = mesh.combine_submeshes(*whole_cell)[0].nodes
        np.testing.assert_array_almost_equal(
            processed_variables["b broadcasted"](t, x), np.ones((len(x), len(t)))
        )
        x_n_s = mesh.combine_submeshes("negative electrode", "separator")[0].nodes
        np.testing.assert_array_almost_equal(
            processed_variables["c broadcasted"](t, x_n_s),
            np.ones_like(x_n_s)[:, np.newaxis] * np.exp(-t),
        )

    def test_manufactured_solution(self):
        model = pybamm.SimpleODEModel()
<<<<<<< HEAD
        exact, approx = tests.get_manufactured_solution_errors(model, False)
        # ODE model: the error should be almost zero for each var (no convergence test)
        for var in exact.keys():
            np.testing.assert_almost_equal(
                exact[var].entries - approx[var].entries, 0, decimal=6
            )
=======
        approx_exact_ns_dict = tests.get_manufactured_solution_errors(model, [1])
        # ODE model: the error should be almost zero for each var (no convergence test)
        for approx_exact in approx_exact_ns_dict.values():
            approx, exact = approx_exact[1]
            t = np.linspace(0, 1, 100)
            x = approx.x_sol
            errors = approx(t, x) - exact(t, x)
            np.testing.assert_almost_equal(errors, 0, decimal=5)
>>>>>>> 0e85dd92


if __name__ == "__main__":
    print("Add -v for more debug output")
    import sys

    if "-v" in sys.argv:
        debug = True
    unittest.main()<|MERGE_RESOLUTION|>--- conflicted
+++ resolved
@@ -51,14 +51,6 @@
 
     def test_manufactured_solution(self):
         model = pybamm.SimpleODEModel()
-<<<<<<< HEAD
-        exact, approx = tests.get_manufactured_solution_errors(model, False)
-        # ODE model: the error should be almost zero for each var (no convergence test)
-        for var in exact.keys():
-            np.testing.assert_almost_equal(
-                exact[var].entries - approx[var].entries, 0, decimal=6
-            )
-=======
         approx_exact_ns_dict = tests.get_manufactured_solution_errors(model, [1])
         # ODE model: the error should be almost zero for each var (no convergence test)
         for approx_exact in approx_exact_ns_dict.values():
@@ -67,7 +59,6 @@
             x = approx.x_sol
             errors = approx(t, x) - exact(t, x)
             np.testing.assert_almost_equal(errors, 0, decimal=5)
->>>>>>> 0e85dd92
 
 
 if __name__ == "__main__":
