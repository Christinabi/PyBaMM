--- conflicted
+++ resolved
@@ -161,11 +161,7 @@
         solver = pybamm.ScipySolver(rtol=1e-8, atol=1e-8, method="RK45")
 
         # Step once
-<<<<<<< HEAD
-        dt = 0.1
-=======
         dt = 1
->>>>>>> 282ff825
         step_sol = solver.step(None, model, dt)
         np.testing.assert_array_equal(step_sol.t, [0, dt])
         np.testing.assert_array_almost_equal(step_sol.y[0], np.exp(0.1 * step_sol.t))
@@ -175,13 +171,9 @@
         np.testing.assert_array_equal(
             step_sol_2.t, np.concatenate([np.array([0]), np.linspace(dt, 2 * dt, 5)])
         )
-<<<<<<< HEAD
-        np.testing.assert_allclose(step_sol_2.y[0], np.exp(0.1 * step_sol_2.t))
-=======
         np.testing.assert_array_almost_equal(
             step_sol_2.y[0], np.exp(0.1 * step_sol_2.t)
         )
->>>>>>> 282ff825
 
         # Check steps give same solution as solve
         t_eval = step_sol.t
