import pybamm
import numpy as np
import unittest


class TestSimulation(unittest.TestCase):
    def test_basic_ops(self):

        model = pybamm.lithium_ion.SPM()
        sim = pybamm.Simulation(model)

        self.assertEqual(model.__class__, sim._model_class)
        self.assertEqual(model.options, sim._model_options)

        # check that the model is unprocessed
        self.assertEqual(sim._mesh, None)
        self.assertEqual(sim._disc, None)
        for val in list(sim.model.rhs.values()):
            self.assertTrue(val.has_symbol_of_classes(pybamm.Parameter))
            self.assertFalse(val.has_symbol_of_classes(pybamm.Matrix))

        sim.set_parameters()
        self.assertEqual(sim._mesh, None)
        self.assertEqual(sim._disc, None)
        for val in list(sim.model_with_set_params.rhs.values()):
            self.assertFalse(val.has_symbol_of_classes(pybamm.Parameter))
            self.assertFalse(val.has_symbol_of_classes(pybamm.Matrix))

        sim.build()
        self.assertFalse(sim._mesh is None)
        self.assertFalse(sim._disc is None)
        for val in list(sim.built_model.rhs.values()):
            self.assertFalse(val.has_symbol_of_classes(pybamm.Parameter))
            # skip test for scalar variables (e.g. discharge capacity)
            if val.size > 1:
                self.assertTrue(val.has_symbol_of_classes(pybamm.Matrix))

        sim.reset()
        sim.set_parameters()
        self.assertEqual(sim._mesh, None)
        self.assertEqual(sim._disc, None)
        self.assertEqual(sim.built_model, None)

        for val in list(sim.model_with_set_params.rhs.values()):
            self.assertFalse(val.has_symbol_of_classes(pybamm.Parameter))
            self.assertFalse(val.has_symbol_of_classes(pybamm.Matrix))

        sim.build()
        sim.reset()
        self.assertEqual(sim._mesh, None)
        self.assertEqual(sim._disc, None)
        self.assertEqual(sim.model_with_set_params, None)
        self.assertEqual(sim.built_model, None)
        for val in list(sim.model.rhs.values()):
            self.assertTrue(val.has_symbol_of_classes(pybamm.Parameter))
            self.assertFalse(val.has_symbol_of_classes(pybamm.Matrix))

    def test_solve(self):

        sim = pybamm.Simulation(pybamm.lithium_ion.SPM())
        sim.solve()
        self.assertFalse(sim._solution is None)
        for val in list(sim.built_model.rhs.values()):
            self.assertFalse(val.has_symbol_of_classes(pybamm.Parameter))
            # skip test for scalar variables (e.g. discharge capacity)
            if val.size > 1:
                self.assertTrue(val.has_symbol_of_classes(pybamm.Matrix))

        sim.reset()
        self.assertEqual(sim.model_with_set_params, None)
        self.assertEqual(sim.built_model, None)
        for val in list(sim.model.rhs.values()):
            self.assertTrue(val.has_symbol_of_classes(pybamm.Parameter))
            self.assertFalse(val.has_symbol_of_classes(pybamm.Matrix))

        self.assertEqual(sim._solution, None)

        # test solve without check
        sim.reset()
        sim.solve(check_model=False)
        for val in list(sim.built_model.rhs.values()):
            self.assertFalse(val.has_symbol_of_classes(pybamm.Parameter))
            # skip test for scalar variables (e.g. discharge capacity)
            if val.size > 1:
                self.assertTrue(val.has_symbol_of_classes(pybamm.Matrix))

    def test_reuse_commands(self):

        sim = pybamm.Simulation(pybamm.lithium_ion.SPM())

        sim.set_parameters()
        sim.set_parameters()

        sim.build()
        sim.build()

        sim.solve()
        sim.solve()

        sim.build()
        sim.solve()
        sim.set_parameters()

    def test_specs(self):
        # test can rebuild after setting specs
        sim = pybamm.Simulation(pybamm.lithium_ion.SPM())
        sim.build()

        model_options = {"thermal": "lumped"}
        sim.specs(model_options=model_options)
        sim.build()
        self.assertEqual(sim.model.options["thermal"], "lumped")

        params = sim.parameter_values
        # normally is 0.0001
        params.update({"Negative electrode thickness [m]": 0.0002})
        sim.specs(parameter_values=params)

        self.assertEqual(
            sim.parameter_values["Negative electrode thickness [m]"], 0.0002
        )
        sim.build()

        geometry = sim.unprocessed_geometry
        custom_geometry = {}
        x_n = pybamm.standard_spatial_vars.x_n
        custom_geometry["negative electrode"] = {
            "primary": {
                x_n: {"min": pybamm.Scalar(0), "max": pybamm.geometric_parameters.l_n}
            }
        }
        geometry.update(custom_geometry)
        sim.specs(geometry=geometry)
        sim.build()

        var_pts = sim.var_pts
        var_pts[pybamm.standard_spatial_vars.x_n] = 5
        sim.specs(var_pts=var_pts)
        sim.build()

        spatial_methods = sim.spatial_methods
        # nothing to change this to at the moment but just reload in
        sim.specs(spatial_methods=spatial_methods)
        sim.build()

<<<<<<< HEAD
=======
    def test_set_crate(self):
        sim = pybamm.Simulation(pybamm.lithium_ion.SPM(), C_rate=2)
        self.assertEqual(sim.parameter_values["C-rate"], 2)
        sim.specs(C_rate=3)
        self.assertEqual(sim.parameter_values["C-rate"], 3)

>>>>>>> ffd0d379
    def test_set_defaults(self):
        sim = pybamm.Simulation(pybamm.lithium_ion.SPM())

        model_options = {"thermal": "x-full"}
        submesh_types = {
            "Negative particle": pybamm.MeshGenerator(pybamm.Exponential1DSubMesh)
        }
<<<<<<< HEAD
        solver = pybamm.IDAKLUSolver()
=======
        solver = pybamm.BaseSolver()
>>>>>>> ffd0d379
        quick_plot_vars = ["Negative particle surface concentration"]
        sim.specs(
            model_options=model_options,
            submesh_types=submesh_types,
            solver=solver,
            quick_plot_vars=quick_plot_vars,
        )

        sim.set_defaults()

        self.assertEqual(sim.model_options["thermal"], "x-full")
        self.assertEqual(
            sim.submesh_types["negative particle"].submesh_type, pybamm.Uniform1DSubMesh
        )
        self.assertEqual(sim.quick_plot_vars, None)
        self.assertIsInstance(sim.solver, pybamm.ScipySolver)

    def test_get_variable_array(self):

        sim = pybamm.Simulation(pybamm.lithium_ion.SPM())
        sim.solve()

        phi_s_n = sim.get_variable_array("Negative electrode potential")

        self.assertIsInstance(phi_s_n, np.ndarray)

        c_s_n_surf, c_e = sim.get_variable_array(
            "Negative particle surface concentration", "Electrolyte concentration"
        )

        self.assertIsInstance(c_s_n_surf, np.ndarray)
        self.assertIsInstance(c_e, np.ndarray)

    def test_set_external_variable(self):
<<<<<<< HEAD
        model_options = {
            "thermal": "x-lumped",
            "external submodels": ["thermal"],
        }
=======
        model_options = {"thermal": "x-lumped", "external submodels": ["thermal"]}
>>>>>>> ffd0d379
        model = pybamm.lithium_ion.SPMe(model_options)
        sim = pybamm.Simulation(model)

        T_av = 0

        dt = 0.001

        external_variables = {"X-averaged cell temperature": T_av}
        sim.step(dt, external_variables=external_variables)

    def test_step(self):

        dt = 0.001
        sim = pybamm.Simulation(pybamm.lithium_ion.SPM())
        sim.step(dt)  # 1 step stores first two points
        self.assertEqual(sim.solution.t.size, 2)
        self.assertEqual(sim.solution.y[0, :].size, 2)
        self.assertEqual(sim.solution.t[0], 0)
        self.assertEqual(sim.solution.t[1], dt)
        sim.step(dt)  # automatically append the next step
        self.assertEqual(sim.solution.t.size, 3)
        self.assertEqual(sim.solution.y[0, :].size, 3)
        self.assertEqual(sim.solution.t[0], 0)
        self.assertEqual(sim.solution.t[1], dt)
        self.assertEqual(sim.solution.t[2], 2 * dt)
        sim.step(dt, save=False)  # now only store the two end step points
        self.assertEqual(sim.solution.t.size, 2)
        self.assertEqual(sim.solution.y[0, :].size, 2)
        self.assertEqual(sim.solution.t[0], 2 * dt)
        self.assertEqual(sim.solution.t[1], 3 * dt)

<<<<<<< HEAD
=======
    def test_step_with_inputs(self):
        dt = 0.001
        model = pybamm.lithium_ion.SPM()
        param = model.default_parameter_values
        param.update({"Current function [A]": "[input]"})
        sim = pybamm.Simulation(model, parameter_values=param)
        sim.step(
            dt, inputs={"Current function [A]": 1}
        )  # 1 step stores first two points
        self.assertEqual(sim.solution.t.size, 2)
        self.assertEqual(sim.solution.y[0, :].size, 2)
        self.assertEqual(sim.solution.t[0], 0)
        self.assertEqual(sim.solution.t[1], dt)
        np.testing.assert_array_equal(sim.solution.inputs["Current function [A]"], 1)
        sim.step(
            dt, inputs={"Current function [A]": 2}
        )  # automatically append the next step
        self.assertEqual(sim.solution.t.size, 3)
        self.assertEqual(sim.solution.y[0, :].size, 3)
        self.assertEqual(sim.solution.t[0], 0)
        self.assertEqual(sim.solution.t[1], dt)
        self.assertEqual(sim.solution.t[2], 2 * dt)
        np.testing.assert_array_equal(
            sim.solution.inputs["Current function [A]"], np.array([1, 1, 2])
        )

    def test_save_load(self):
        model = pybamm.lead_acid.LOQS()
        model.use_jacobian = True
        sim = pybamm.Simulation(model)

        sim.save("test.pickle")
        sim_load = pybamm.load_sim("test.pickle")
        self.assertEqual(sim.model.name, sim_load.model.name)

        # save after solving
        sim.solve()
        sim.save("test.pickle")
        sim_load = pybamm.load_sim("test.pickle")
        self.assertEqual(sim.model.name, sim_load.model.name)

        # with python formats
        model.convert_to_format = None
        sim = pybamm.Simulation(model)
        sim.solve()
        sim.save("test.pickle")
        model.convert_to_format = "python"
        sim = pybamm.Simulation(model)
        sim.solve()
        with self.assertRaisesRegex(
            NotImplementedError, "Cannot save simulation if model format is python"
        ):
            sim.save("test.pickle")

    def test_save_load_dae(self):
        model = pybamm.lead_acid.LOQS({"surface form": "algebraic"})
        model.use_jacobian = True
        sim = pybamm.Simulation(model)

        # save after solving
        sim.solve()
        sim.save("test.pickle")
        sim_load = pybamm.load_sim("test.pickle")
        self.assertEqual(sim.model.name, sim_load.model.name)

        # with python format
        model.convert_to_format = None
        sim = pybamm.Simulation(model)
        sim.solve()
        sim.save("test.pickle")

        # with Casadi solver
        model.convert_to_format = "casadi"
        sim = pybamm.Simulation(model, solver=pybamm.CasadiSolver())
        sim.solve()
        sim.save("test.pickle")
        sim_load = pybamm.load_sim("test.pickle")
        self.assertEqual(sim.model.name, sim_load.model.name)

    def test_set_defaults2(self):
        model = pybamm.lithium_ion.SPM()

        # make simulation with silly options (should this be allowed?)
        sim = pybamm.Simulation(
            model,
            geometry=1,
            parameter_values=1,
            submesh_types=1,
            var_pts=1,
            spatial_methods=1,
            solver=1,
            quick_plot_vars=1,
        )

        # reset and check
        sim.set_defaults()
        # Not sure of best way to test nested dicts?
        # self.geometry = model.default_geometry
        self.assertEqual(
            sim._parameter_values._dict_items,
            model.default_parameter_values._dict_items,
        )
        for domain, submesh in model.default_submesh_types.items():
            self.assertEqual(
                sim._submesh_types[domain].submesh_type, submesh.submesh_type
            )
        self.assertEqual(sim._var_pts, model.default_var_pts)
        for domain, method in model.default_spatial_methods.items():
            self.assertIsInstance(sim._spatial_methods[domain], type(method))
        self.assertIsInstance(sim._solver, type(model.default_solver))
        self.assertEqual(sim._quick_plot_vars, None)

    def test_plot(self):
        sim = pybamm.Simulation(pybamm.lithium_ion.SPM())

        # test exception if not solved
        with self.assertRaises(ValueError):
            sim.plot()

        # now solve and plot
        t_eval = np.linspace(0, 0.01, 5)
        sim.solve(t_eval=t_eval)
        sim.plot(testing=True)

>>>>>>> ffd0d379

if __name__ == "__main__":
    print("Add -v for more debug output")
    import sys

    if "-v" in sys.argv:
        debug = True
    unittest.main()<|MERGE_RESOLUTION|>--- conflicted
+++ resolved
@@ -143,15 +143,12 @@
         sim.specs(spatial_methods=spatial_methods)
         sim.build()
 
-<<<<<<< HEAD
-=======
     def test_set_crate(self):
         sim = pybamm.Simulation(pybamm.lithium_ion.SPM(), C_rate=2)
         self.assertEqual(sim.parameter_values["C-rate"], 2)
         sim.specs(C_rate=3)
         self.assertEqual(sim.parameter_values["C-rate"], 3)
 
->>>>>>> ffd0d379
     def test_set_defaults(self):
         sim = pybamm.Simulation(pybamm.lithium_ion.SPM())
 
@@ -159,11 +156,7 @@
         submesh_types = {
             "Negative particle": pybamm.MeshGenerator(pybamm.Exponential1DSubMesh)
         }
-<<<<<<< HEAD
-        solver = pybamm.IDAKLUSolver()
-=======
         solver = pybamm.BaseSolver()
->>>>>>> ffd0d379
         quick_plot_vars = ["Negative particle surface concentration"]
         sim.specs(
             model_options=model_options,
@@ -198,14 +191,7 @@
         self.assertIsInstance(c_e, np.ndarray)
 
     def test_set_external_variable(self):
-<<<<<<< HEAD
-        model_options = {
-            "thermal": "x-lumped",
-            "external submodels": ["thermal"],
-        }
-=======
         model_options = {"thermal": "x-lumped", "external submodels": ["thermal"]}
->>>>>>> ffd0d379
         model = pybamm.lithium_ion.SPMe(model_options)
         sim = pybamm.Simulation(model)
 
@@ -237,8 +223,6 @@
         self.assertEqual(sim.solution.t[0], 2 * dt)
         self.assertEqual(sim.solution.t[1], 3 * dt)
 
-<<<<<<< HEAD
-=======
     def test_step_with_inputs(self):
         dt = 0.001
         model = pybamm.lithium_ion.SPM()
@@ -363,7 +347,6 @@
         sim.solve(t_eval=t_eval)
         sim.plot(testing=True)
 
->>>>>>> ffd0d379
 
 if __name__ == "__main__":
     print("Add -v for more debug output")
