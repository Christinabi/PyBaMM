#
# Root of the tests module.
# Provides access to all shared functionality
#
<<<<<<< HEAD
from __future__ import absolute_import, division
from __future__ import print_function, unicode_literals

from .test_models.standard_model_tests import (
    StandardModelTest,
    OptimisationsTest,
    get_manufactured_solution_errors,
)
=======
from .integration.test_models.standard_model_tests import (
    StandardModelTest,
    OptimisationsTest,
)
from .integration.test_models.standard_output_tests import StandardOutputTests
from .integration.test_models.standard_output_comparison import StandardOutputComparison
>>>>>>> eeb662c5
from .shared import (
    get_mesh_for_testing,
    get_p2d_mesh_for_testing,
    get_discretisation_for_testing,
    get_p2d_discretisation_for_testing,
)<|MERGE_RESOLUTION|>--- conflicted
+++ resolved
@@ -2,23 +2,13 @@
 # Root of the tests module.
 # Provides access to all shared functionality
 #
-<<<<<<< HEAD
-from __future__ import absolute_import, division
-from __future__ import print_function, unicode_literals
-
-from .test_models.standard_model_tests import (
+from .integration.test_models.standard_model_tests import (
     StandardModelTest,
     OptimisationsTest,
     get_manufactured_solution_errors,
 )
-=======
-from .integration.test_models.standard_model_tests import (
-    StandardModelTest,
-    OptimisationsTest,
-)
 from .integration.test_models.standard_output_tests import StandardOutputTests
 from .integration.test_models.standard_output_comparison import StandardOutputComparison
->>>>>>> eeb662c5
 from .shared import (
     get_mesh_for_testing,
     get_p2d_mesh_for_testing,
