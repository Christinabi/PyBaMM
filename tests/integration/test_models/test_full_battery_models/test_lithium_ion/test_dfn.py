#
# Tests for the lithium-ion DFN model
#
import pybamm
import tests

import numpy as np
import unittest


<<<<<<< HEAD
@unittest.skipIf(~pybamm.have_scikits_odes(), "scikits.odes not installed")
=======
>>>>>>> 8829213a
class TestDFN(unittest.TestCase):
    def test_basic_processing(self):
        options = {"thermal": "isothermal"}
        model = pybamm.lithium_ion.DFN(options)
        var = pybamm.standard_spatial_vars
        var_pts = {var.x_n: 10, var.x_s: 10, var.x_p: 10, var.r_n: 5, var.r_p: 5}
        modeltest = tests.StandardModelTest(model, var_pts=var_pts)
        modeltest.test_all()

<<<<<<< HEAD
    @unittest.skipIf(~pybamm.have_scikits_odes(), "scikits.odes not installed")
=======
>>>>>>> 8829213a
    def test_basic_processing_1plus1D(self):
        options = {"current collector": "potential pair", "dimensionality": 1}
        model = pybamm.lithium_ion.DFN(options)
        var = pybamm.standard_spatial_vars
        var_pts = {
            var.x_n: 5,
            var.x_s: 5,
            var.x_p: 5,
            var.r_n: 5,
            var.r_p: 5,
            var.y: 5,
            var.z: 5,
        }
        modeltest = tests.StandardModelTest(model, var_pts=var_pts)
        modeltest.test_all(skip_output_tests=True)

<<<<<<< HEAD
    @unittest.skipIf(~pybamm.have_scikits_odes(), "scikits.odes not installed")
=======
>>>>>>> 8829213a
    def test_basic_processing_2plus1D(self):
        options = {"current collector": "potential pair", "dimensionality": 2}
        model = pybamm.lithium_ion.DFN(options)
        var = pybamm.standard_spatial_vars
        var_pts = {
            var.x_n: 5,
            var.x_s: 5,
            var.x_p: 5,
            var.r_n: 5,
            var.r_p: 5,
            var.y: 5,
            var.z: 5,
        }
        modeltest = tests.StandardModelTest(model, var_pts=var_pts)
        modeltest.test_all(skip_output_tests=True)

    def test_optimisations(self):
        options = {"thermal": "isothermal"}
        model = pybamm.lithium_ion.DFN(options)
        optimtest = tests.OptimisationsTest(model)

        original = optimtest.evaluate_model()
        simplified = optimtest.evaluate_model(simplify=True)
        using_known_evals = optimtest.evaluate_model(use_known_evals=True)
        simp_and_known = optimtest.evaluate_model(simplify=True, use_known_evals=True)
        simp_and_python = optimtest.evaluate_model(simplify=True, to_python=True)
        np.testing.assert_array_almost_equal(original, simplified)
        np.testing.assert_array_almost_equal(original, using_known_evals)
        np.testing.assert_array_almost_equal(original, simp_and_known)

        np.testing.assert_array_almost_equal(original, simp_and_python)

    def test_set_up(self):
        model = pybamm.lithium_ion.DFN()
        optimtest = tests.OptimisationsTest(model)
        optimtest.set_up_model(simplify=False, to_python=True)
        optimtest.set_up_model(simplify=True, to_python=True)
        optimtest.set_up_model(simplify=False, to_python=False)
        optimtest.set_up_model(simplify=True, to_python=False)

    def test_full_thermal(self):
        options = {"thermal": "x-full"}
        model = pybamm.lithium_ion.DFN(options)
        var = pybamm.standard_spatial_vars
        var_pts = {var.x_n: 10, var.x_s: 10, var.x_p: 10, var.r_n: 5, var.r_p: 5}
        modeltest = tests.StandardModelTest(model, var_pts=var_pts)
        modeltest.test_all()

    def test_lumped_thermal(self):
        options = {"thermal": "x-lumped"}
        model = pybamm.lithium_ion.DFN(options)
        var = pybamm.standard_spatial_vars
        var_pts = {var.x_n: 10, var.x_s: 10, var.x_p: 10, var.r_n: 5, var.r_p: 5}
        modeltest = tests.StandardModelTest(model, var_pts=var_pts)
        modeltest.test_all()

    def test_particle_fast_diffusion(self):
        options = {"particle": "fast diffusion"}
        model = pybamm.lithium_ion.DFN(options)
        modeltest = tests.StandardModelTest(model)
        modeltest.test_all()


if __name__ == "__main__":
    print("Add -v for more debug output")
    import sys

    if "-v" in sys.argv:
        debug = True
    unittest.main()<|MERGE_RESOLUTION|>--- conflicted
+++ resolved
@@ -8,10 +8,6 @@
 import unittest
 
 
-<<<<<<< HEAD
-@unittest.skipIf(~pybamm.have_scikits_odes(), "scikits.odes not installed")
-=======
->>>>>>> 8829213a
 class TestDFN(unittest.TestCase):
     def test_basic_processing(self):
         options = {"thermal": "isothermal"}
@@ -21,10 +17,6 @@
         modeltest = tests.StandardModelTest(model, var_pts=var_pts)
         modeltest.test_all()
 
-<<<<<<< HEAD
-    @unittest.skipIf(~pybamm.have_scikits_odes(), "scikits.odes not installed")
-=======
->>>>>>> 8829213a
     def test_basic_processing_1plus1D(self):
         options = {"current collector": "potential pair", "dimensionality": 1}
         model = pybamm.lithium_ion.DFN(options)
@@ -41,10 +33,6 @@
         modeltest = tests.StandardModelTest(model, var_pts=var_pts)
         modeltest.test_all(skip_output_tests=True)
 
-<<<<<<< HEAD
-    @unittest.skipIf(~pybamm.have_scikits_odes(), "scikits.odes not installed")
-=======
->>>>>>> 8829213a
     def test_basic_processing_2plus1D(self):
         options = {"current collector": "potential pair", "dimensionality": 2}
         model = pybamm.lithium_ion.DFN(options)
