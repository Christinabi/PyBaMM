--- conflicted
+++ resolved
@@ -204,20 +204,11 @@
 before_script:
 - python --version
 script:
-<<<<<<< HEAD
-- if [[ $PYBAMM_UNIT == true ]]; then python run-tests.py --unit --folder all; fi;
-- if [[ $PYBAMM_DOCS == true ]]; then python run-tests.py --doctest; fi;
-- if [[ $PYBAMM_STYLE == true ]]; then python -m flake8; fi;
-- if [[ $PYBAMM_COVER == true ]]; then coverage run run-tests.py --unit; fi;
-- if [[ $PYBAMM_EXAMPLES == true ]]; then travis_wait 120 python run-tests.py --examples;
-  fi;
-=======
   - if [[ $PYBAMM_UNIT == true ]]; then python run-tests.py --unit --folder all; fi;
   - if [[ $PYBAMM_DOCS == true ]]; then python run-tests.py --doctest; fi;
   - if [[ $PYBAMM_STYLE == true ]]; then python -m flake8; fi;
   - if [[ $PYBAMM_COVER == true ]]; then coverage run run-tests.py --nosub; fi;
   - if [[ $PYBAMM_EXAMPLES == true ]]; then travis_wait 120 python run-tests.py --examples; fi;
 
->>>>>>> 11456678
 after_success:
 - if [[ $PYBAMM_COVER == true ]]; then codecov; fi;