#
# Example showing how to load and solve the DFN
#

import pybamm
import numpy as np
import matplotlib.pyplot as plt

pybamm.set_logging_level("INFO")

# load model
<<<<<<< HEAD
model = pybamm.lithium_ion.SPMe()
=======
model = pybamm.lithium_ion.DFN({"operating mode": "voltage"})
>>>>>>> 1e396201

# create geometry
geometry = model.default_geometry

# load parameter values and process model and geometry
param = model.default_parameter_values
param["Voltage function [V]"] = 4.1
param.process_model(model)
param.process_geometry(geometry)

# set mesh
var = pybamm.standard_spatial_vars
var_pts = {var.x_n: 30, var.x_s: 30, var.x_p: 30, var.r_n: 10, var.r_p: 10}
mesh = pybamm.Mesh(geometry, model.default_submesh_types, var_pts)

# discretise model
disc = pybamm.Discretisation(mesh, model.default_spatial_methods)
disc.process_model(model)

# solve model
t_eval = np.linspace(0, 0.2, 100)
solver = model.default_solver
solver.rtol = 1e-3
solver.atol = 1e-6
solution = solver.solve(model, t_eval)

output_vars = pybamm.post_process_variables(
    model.variables, solution.t, solution.y, mesh
)
v = output_vars["Terminal voltage"]
ocv = output_vars["Measured open circuit voltage"]
eta = output_vars["Local overpotential sum"]
t = solution.t
plt.plot(t, v(t), "-", t, ocv(t) + eta(t), "o")
plt.show()

R_1 = output_vars["Local equivalent resistance"]
R_2 = output_vars["Local equivalent resistance by overpotential"]
plt.plot(t, R_1(t), "-", t, R_2(t), "o")
plt.show()

# plot
plot = pybamm.QuickPlot(model, mesh, solution)
plot.dynamic_plot()<|MERGE_RESOLUTION|>--- conflicted
+++ resolved
@@ -9,11 +9,7 @@
 pybamm.set_logging_level("INFO")
 
 # load model
-<<<<<<< HEAD
-model = pybamm.lithium_ion.SPMe()
-=======
 model = pybamm.lithium_ion.DFN({"operating mode": "voltage"})
->>>>>>> 1e396201
 
 # create geometry
 geometry = model.default_geometry
